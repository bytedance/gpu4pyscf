--- conflicted
+++ resolved
@@ -135,13 +135,8 @@
                     printf("Failed in cudaFuncGetAttributes(), attribute value is not reliable\n"); fflush(stdout);
                 }
                 if (buflen*sizeof(double) > attributes.maxDynamicSharedSizeBytes) {
-<<<<<<< HEAD
-                    printf("Dynamic shared memory size in used (buflen*sizeof(double)) = %ld > set max value (attributes.maxDynamicSharedSizeBytes) = %d\n", buflen*sizeof(double), attributes.maxDynamicSharedSizeBytes); fflush(stdout);
-                    fprintf(stderr, "Dynamic shared memory size in used (buflen*sizeof(double)) = %ld > set max value (attributes.maxDynamicSharedSizeBytes) = %d\n", buflen*sizeof(double), attributes.maxDynamicSharedSizeBytes); fflush(stdout);
-=======
                     printf("Dynamic shared memory size in used (buflen*sizeof(double)) = %zu > set max value (attributes.maxDynamicSharedSizeBytes) = %zu\n", buflen*sizeof(double), attributes.maxDynamicSharedSizeBytes); fflush(stdout);
                     fprintf(stderr, "Dynamic shared memory size in used (buflen*sizeof(double)) = %zu > set max value (attributes.maxDynamicSharedSizeBytes) = %zu\n", buflen*sizeof(double), attributes.maxDynamicSharedSizeBytes); fflush(stderr);
->>>>>>> 9a220536
                 }
             }
 
@@ -157,13 +152,8 @@
                     printf("Failed in cudaFuncGetAttributes(), attribute value is not reliable\n"); fflush(stdout);
                 }
                 if (buflen*sizeof(double) > attributes.maxDynamicSharedSizeBytes) {
-<<<<<<< HEAD
-                    printf("Dynamic shared memory size in used (buflen*sizeof(double)) = %ld > set max value (attributes.maxDynamicSharedSizeBytes) = %d\n", buflen*sizeof(double), attributes.maxDynamicSharedSizeBytes); fflush(stdout);
-                    fprintf(stderr, "Dynamic shared memory size in used (buflen*sizeof(double)) = %ld > set max value (attributes.maxDynamicSharedSizeBytes) = %d\n", buflen*sizeof(double), attributes.maxDynamicSharedSizeBytes); fflush(stdout);
-=======
                     printf("Dynamic shared memory size in used (buflen*sizeof(double)) = %zu > set max value (attributes.maxDynamicSharedSizeBytes) = %zu\n", buflen*sizeof(double), attributes.maxDynamicSharedSizeBytes); fflush(stdout);
                     fprintf(stderr, "Dynamic shared memory size in used (buflen*sizeof(double)) = %zu > set max value (attributes.maxDynamicSharedSizeBytes) = %zu\n", buflen*sizeof(double), attributes.maxDynamicSharedSizeBytes); fflush(stderr);
->>>>>>> 9a220536
                 }
             }
 
@@ -250,13 +240,8 @@
                 printf("Failed in cudaFuncGetAttributes(), attribute value is not reliable\n"); fflush(stdout);
             }
             if (buflen*sizeof(double) > attributes.maxDynamicSharedSizeBytes) {
-<<<<<<< HEAD
-                printf("Dynamic shared memory size in used (buflen*sizeof(double)) = %ld > set max value (attributes.maxDynamicSharedSizeBytes) = %d\n", buflen*sizeof(double), attributes.maxDynamicSharedSizeBytes); fflush(stdout);
-                fprintf(stderr, "Dynamic shared memory size in used (buflen*sizeof(double)) = %ld > set max value (attributes.maxDynamicSharedSizeBytes) = %d\n", buflen*sizeof(double), attributes.maxDynamicSharedSizeBytes); fflush(stdout);
-=======
                 printf("Dynamic shared memory size in used (buflen*sizeof(double)) = %zu > set max value (attributes.maxDynamicSharedSizeBytes) = %zu\n", buflen*sizeof(double), attributes.maxDynamicSharedSizeBytes); fflush(stdout);
                 fprintf(stderr, "Dynamic shared memory size in used (buflen*sizeof(double)) = %zu > set max value (attributes.maxDynamicSharedSizeBytes) = %zu\n", buflen*sizeof(double), attributes.maxDynamicSharedSizeBytes); fflush(stderr);
->>>>>>> 9a220536
             }
         }
 
@@ -335,13 +320,8 @@
                 printf("Failed in cudaFuncGetAttributes(), attribute value is not reliable\n"); fflush(stdout);
             }
             if (buflen*sizeof(double) > attributes.maxDynamicSharedSizeBytes) {
-<<<<<<< HEAD
-                printf("Dynamic shared memory size in used (buflen*sizeof(double)) = %ld > set max value (attributes.maxDynamicSharedSizeBytes) = %d\n", buflen*sizeof(double), attributes.maxDynamicSharedSizeBytes); fflush(stdout);
-                fprintf(stderr, "Dynamic shared memory size in used (buflen*sizeof(double)) = %ld > set max value (attributes.maxDynamicSharedSizeBytes) = %d\n", buflen*sizeof(double), attributes.maxDynamicSharedSizeBytes); fflush(stdout);
-=======
                 printf("Dynamic shared memory size in used (buflen*sizeof(double)) = %zu > set max value (attributes.maxDynamicSharedSizeBytes) = %zu\n", buflen*sizeof(double), attributes.maxDynamicSharedSizeBytes); fflush(stdout);
                 fprintf(stderr, "Dynamic shared memory size in used (buflen*sizeof(double)) = %zu > set max value (attributes.maxDynamicSharedSizeBytes) = %zu\n", buflen*sizeof(double), attributes.maxDynamicSharedSizeBytes); fflush(stderr);
->>>>>>> 9a220536
             }
         }
 
@@ -426,13 +406,8 @@
                 printf("Failed in cudaFuncGetAttributes(), attribute value is not reliable\n"); fflush(stdout);
             }
             if (buflen*sizeof(double) > attributes.maxDynamicSharedSizeBytes) {
-<<<<<<< HEAD
-                printf("Dynamic shared memory size in used (buflen*sizeof(double)) = %ld > set max value (attributes.maxDynamicSharedSizeBytes) = %d\n", buflen*sizeof(double), attributes.maxDynamicSharedSizeBytes); fflush(stdout);
-                fprintf(stderr, "Dynamic shared memory size in used (buflen*sizeof(double)) = %ld > set max value (attributes.maxDynamicSharedSizeBytes) = %d\n", buflen*sizeof(double), attributes.maxDynamicSharedSizeBytes); fflush(stdout);
-=======
                 printf("Dynamic shared memory size in used (buflen*sizeof(double)) = %zu > set max value (attributes.maxDynamicSharedSizeBytes) = %zu\n", buflen*sizeof(double), attributes.maxDynamicSharedSizeBytes); fflush(stdout);
                 fprintf(stderr, "Dynamic shared memory size in used (buflen*sizeof(double)) = %zu > set max value (attributes.maxDynamicSharedSizeBytes) = %zu\n", buflen*sizeof(double), attributes.maxDynamicSharedSizeBytes); fflush(stderr);
->>>>>>> 9a220536
             }
         }
 
@@ -517,13 +492,8 @@
                 printf("Failed in cudaFuncGetAttributes(), attribute value is not reliable\n"); fflush(stdout);
             }
             if (buflen*sizeof(double) > attributes.maxDynamicSharedSizeBytes) {
-<<<<<<< HEAD
-                printf("Dynamic shared memory size in used (buflen*sizeof(double)) = %ld > set max value (attributes.maxDynamicSharedSizeBytes) = %d\n", buflen*sizeof(double), attributes.maxDynamicSharedSizeBytes); fflush(stdout);
-                fprintf(stderr, "Dynamic shared memory size in used (buflen*sizeof(double)) = %ld > set max value (attributes.maxDynamicSharedSizeBytes) = %d\n", buflen*sizeof(double), attributes.maxDynamicSharedSizeBytes); fflush(stdout);
-=======
                 printf("Dynamic shared memory size in used (buflen*sizeof(double)) = %zu > set max value (attributes.maxDynamicSharedSizeBytes) = %zu\n", buflen*sizeof(double), attributes.maxDynamicSharedSizeBytes); fflush(stdout);
                 fprintf(stderr, "Dynamic shared memory size in used (buflen*sizeof(double)) = %zu > set max value (attributes.maxDynamicSharedSizeBytes) = %zu\n", buflen*sizeof(double), attributes.maxDynamicSharedSizeBytes); fflush(stderr);
->>>>>>> 9a220536
             }
         }
 
@@ -609,13 +579,8 @@
                 printf("Failed in cudaFuncGetAttributes(), attribute value is not reliable\n"); fflush(stdout);
             }
             if (buflen*sizeof(double) > attributes.maxDynamicSharedSizeBytes) {
-<<<<<<< HEAD
-                printf("Dynamic shared memory size in used (buflen*sizeof(double)) = %ld > set max value (attributes.maxDynamicSharedSizeBytes) = %d\n", buflen*sizeof(double), attributes.maxDynamicSharedSizeBytes); fflush(stdout);
-                fprintf(stderr, "Dynamic shared memory size in used (buflen*sizeof(double)) = %ld > set max value (attributes.maxDynamicSharedSizeBytes) = %d\n", buflen*sizeof(double), attributes.maxDynamicSharedSizeBytes); fflush(stdout);
-=======
                 printf("Dynamic shared memory size in used (buflen*sizeof(double)) = %zu > set max value (attributes.maxDynamicSharedSizeBytes) = %zu\n", buflen*sizeof(double), attributes.maxDynamicSharedSizeBytes); fflush(stdout);
                 fprintf(stderr, "Dynamic shared memory size in used (buflen*sizeof(double)) = %zu > set max value (attributes.maxDynamicSharedSizeBytes) = %zu\n", buflen*sizeof(double), attributes.maxDynamicSharedSizeBytes); fflush(stderr);
->>>>>>> 9a220536
             }
         }
 
