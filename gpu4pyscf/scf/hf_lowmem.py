--- conflicted
+++ resolved
@@ -384,30 +384,5 @@
         logger.debug(self, 'E1 = %s  E_coul = %s', e1, e_coul)
         return e_tot, e_coul
 
-<<<<<<< HEAD
-    def _eigh(self, h, s):
-        x = None
-        if hasattr(self, 'overlap_canonical_decomposed_x') and self.overlap_canonical_decomposed_x is not None:
-            x = asarray(self.overlap_canonical_decomposed_x)
-        if x is None:
-            # In DIIS, fock and overlap matrices are temporarily constructed and
-            # discarded, they can be overwritten in the eigh solver.
-            e, c = eigh(h, s, overwrite=True)
-            # eigh allocates a large memory buffer "work". Immediately free the cupy
-            # memory after the eigh function to avoid this buffer being trapped by
-            # small-sized arrays.
-        else:
-            h_no_lindep = x.T.conj() @ h @ x
-            e, c = cp.linalg.eigh(h_no_lindep)
-            h_no_lindep = None
-            c = x @ c
-            x = None
-        cp.get_default_memory_pool().free_all_blocks()
-        return e, c
-
-    eig = _eigh
-
-=======
->>>>>>> fd88464a
     def to_cpu(self):
         raise NotImplementedError