# Copyright 2021-2024 The PySCF Developers. All Rights Reserved.
#
# Licensed under the Apache License, Version 2.0 (the "License");
# you may not use this file except in compliance with the License.
# You may obtain a copy of the License at
#
#     http://www.apache.org/licenses/LICENSE-2.0
#
# Unless required by applicable law or agreed to in writing, software
# distributed under the License is distributed on an "AS IS" BASIS,
# WITHOUT WARRANTIES OR CONDITIONS OF ANY KIND, either express or implied.
# See the License for the specific language governing permissions and
# limitations under the License.

'''
PCM family solvent model
'''
# pylint: disable=C0103
import ctypes
import numpy
import cupy
import cupyx.scipy as scipy
from pyscf import lib
from pyscf import gto
from pyscf.dft import gen_grid
from pyscf.data import radii
from gpu4pyscf.solvent import _attach_solvent
from gpu4pyscf.gto import int3c1e
from gpu4pyscf.gto.int3c1e import int1e_grids
from gpu4pyscf.lib import logger
from gpu4pyscf.lib.cupy_helper import dist_matrix, load_library
from cupyx.scipy.linalg import lu_factor, lu_solve

libdft = lib.load_library('libdft')
try:
    libsolvent = load_library('libsolvent')
except OSError:
    libsolvent = None

@lib.with_doc(_attach_solvent._for_scf.__doc__)
def pcm_for_scf(mf, solvent_obj=None, dm=None):
    if solvent_obj is None:
        solvent_obj = PCM(mf.mol)
    return _attach_solvent._for_scf(mf, solvent_obj, dm)

# Inject PCM to SCF, TODO: add it to other methods later
from gpu4pyscf import scf
scf.hf.RHF.PCM = pcm_for_scf
scf.uhf.UHF.PCM = pcm_for_scf
# TABLE II,  J. Chem. Phys. 122, 194110 (2005)
XI = {
    6: 4.84566077868,
    14: 4.86458714334,
    26: 4.85478226219,
    38: 4.90105812685,
    50: 4.89250673295,
    86: 4.89741372580,
    110: 4.90101060987,
    146: 4.89825187392,
    170: 4.90685517725,
    194: 4.90337644248,
    302: 4.90498088169,
    350: 4.86879474832,
    434: 4.90567349080,
    590: 4.90624071359,
    770: 4.90656435779,
    974: 4.90685167998,
    1202: 4.90704098216,
    1454: 4.90721023869,
    1730: 4.90733270691,
    2030: 4.90744499142,
    2354: 4.90753082825,
    2702: 4.90760972766,
    3074: 4.90767282394,
    3470: 4.90773141371,
    3890: 4.90777965981,
    4334: 4.90782469526,
    4802: 4.90749125553,
    5294: 4.90762073452,
    5810: 4.90792902522,
}

modified_Bondi = radii.VDW.copy()
modified_Bondi[1] = 1.1/radii.BOHR      # modified version
#radii_table = bondi * 1.2
PI = numpy.pi

def switch_h(x):
    '''
    switching function (eq. 3.19)
    J. Chem. Phys. 133, 244111 (2010)
    notice the typo in the paper
    '''
    y = x**3 * (10.0 - 15.0*x + 6.0*x**2)
    y[x<0] = 0.0
    y[x>1] = 1.0
    return y

def gen_surface(mol, ng=302, rad=modified_Bondi, vdw_scale=1.2, r_probe=0.0):
    '''J. Phys. Chem. A 1999, 103, 11060-11079'''
    unit_sphere = numpy.empty((ng,4))
    libdft.MakeAngularGrid(unit_sphere.ctypes.data_as(ctypes.c_void_p), ctypes.c_int(ng))
    unit_sphere = cupy.asarray(unit_sphere)

    atom_coords = cupy.asarray(mol.atom_coords(unit='B'))
    charges = mol.atom_charges()
    N_J = ng * cupy.ones(mol.natm)
    R_J = cupy.asarray([rad[chg] for chg in charges])
    R_sw_J = R_J * (14.0 / N_J)**0.5
    alpha_J = 1.0/2.0 + R_J/R_sw_J - ((R_J/R_sw_J)**2 - 1.0/28)**0.5
    R_in_J = R_J - alpha_J * R_sw_J

    grid_coords = []
    weights = []
    charge_exp = []
    switch_fun = []
    R_vdw = []
    norm_vec = []
    area = []
    gslice_by_atom = []
    p0 = p1 = 0
    for ia in range(mol.natm):
        symb = mol.atom_symbol(ia)
        chg = gto.charge(symb)
        r_vdw = rad[chg]

        atom_grid = r_vdw * unit_sphere[:,:3] + atom_coords[ia,:]
        #riJ = scipy.spatial.distance.cdist(atom_grid[:,:3], atom_coords)
        #riJ = cupy.sum((atom_grid[:,None,:] - atom_coords[None,:,:])**2, axis=2)**0.5
        riJ = dist_matrix(atom_grid, atom_coords)
        diJ = (riJ - R_in_J) / R_sw_J
        diJ[:,ia] = 1.0
        diJ[diJ<1e-8] = 0.0

        fiJ = switch_h(diJ)

        w = unit_sphere[:,3] * 4.0 * PI
        swf = cupy.prod(fiJ, axis=1)
        idx = w*swf > 1e-12

        p0, p1 = p1, p1+sum(idx).get()
        gslice_by_atom.append([p0,p1])
        grid_coords.append(atom_grid[idx,:3])
        weights.append(w[idx])
        switch_fun.append(swf[idx])
        norm_vec.append(unit_sphere[idx,:3])
        xi = XI[ng] / (r_vdw * w[idx]**0.5)
        charge_exp.append(xi)
        R_vdw.append(cupy.ones(idx.sum().get()) * r_vdw)
        area.append(w[idx]*r_vdw**2*swf[idx])

    grid_coords = cupy.vstack(grid_coords)
    norm_vec = cupy.vstack(norm_vec)
    weights = cupy.concatenate(weights)
    charge_exp = cupy.concatenate(charge_exp)
    switch_fun = cupy.concatenate(switch_fun)
    area = cupy.concatenate(area)
    R_vdw = cupy.concatenate(R_vdw)

    surface = {
        'ng': ng,
        'gslice_by_atom': gslice_by_atom,
        'grid_coords': grid_coords,
        'weights': weights,
        'charge_exp': charge_exp,
        'switch_fun': switch_fun,
        'R_vdw': R_vdw,
        'norm_vec': norm_vec,
        'area': area,
        'R_in_J': R_in_J,
        'R_sw_J': R_sw_J,
        'atom_coords': atom_coords
    }
    return surface

def get_F_A(surface):
    '''
    generate F and A matrix in  J. Chem. Phys. 133, 244111 (2010)
    '''
    R_vdw = surface['R_vdw']
    switch_fun = surface['switch_fun']
    weights = surface['weights']
    A = weights*R_vdw**2*switch_fun
    return switch_fun, A

def get_D_S_slow(surface, with_S=True, with_D=False):
    '''
    generate D and S matrix in  J. Chem. Phys. 133, 244111 (2010)
    The diagonal entries of S is not filled
    '''
    charge_exp  = surface['charge_exp']
    grid_coords = surface['grid_coords']
    switch_fun  = surface['switch_fun']
    norm_vec    = surface['norm_vec']
    R_vdw       = surface['R_vdw']

    xi_i, xi_j = cupy.meshgrid(charge_exp, charge_exp, indexing='ij')
    xi_ij = xi_i * xi_j / (xi_i**2 + xi_j**2)**0.5
    rij = dist_matrix(grid_coords, grid_coords)
    xi_r_ij = xi_ij * rij
    cupy.fill_diagonal(rij, 1)
    S = scipy.special.erf(xi_r_ij) / rij
    cupy.fill_diagonal(S, charge_exp * (2.0 / PI)**0.5 / switch_fun)

    D = None
    if with_D:
        nrij = grid_coords.dot(norm_vec.T) - cupy.sum(grid_coords * norm_vec, axis=-1)
        D = S*nrij/rij**2 -2.0*xi_r_ij/PI**0.5*cupy.exp(-xi_r_ij**2)*nrij/rij**3
        cupy.fill_diagonal(D, -charge_exp * (2.0 / PI)**0.5 / (2.0 * R_vdw))
    return D, S

def get_D_S(surface, with_S=True, with_D=False, stream=None):
    ''' Efficiently generating D matrix and S matrix in PCM models '''
    charge_exp  = surface['charge_exp']
    grid_coords = surface['grid_coords']
    switch_fun  = surface['switch_fun']
    norm_vec    = surface['norm_vec']
    R_vdw       = surface['R_vdw']
    n = charge_exp.shape[0]
    S = cupy.empty([n,n])
    D = None
    S_ptr = ctypes.cast(S.data.ptr, ctypes.c_void_p)
    D_ptr = lib.c_null_ptr()
    if with_D:
        D = cupy.empty([n,n])
        D_ptr = ctypes.cast(D.data.ptr, ctypes.c_void_p)
    if stream is None:
        stream = cupy.cuda.get_current_stream()
    err = libsolvent.pcm_d_s(
        ctypes.cast(stream.ptr, ctypes.c_void_p),
        D_ptr, S_ptr,
        ctypes.cast(grid_coords.data.ptr, ctypes.c_void_p),
        ctypes.cast(norm_vec.data.ptr, ctypes.c_void_p),
        ctypes.cast(R_vdw.data.ptr, ctypes.c_void_p),
        ctypes.cast(charge_exp.data.ptr, ctypes.c_void_p),
        ctypes.cast(switch_fun.data.ptr, ctypes.c_void_p),
        ctypes.c_int(n)
    )
    if err != 0:
        raise RuntimeError('Failed in generating PCM D and S matrices.')
    return D, S

class PCM(lib.StreamObject):
    _keys = {
        'method', 'vdw_scale', 'surface', 'r_probe', 'intopt',
        'mol', 'radii_table', 'atom_radii', 'lebedev_order', 'lmax', 'eta',
        'eps', 'grids', 'max_cycle', 'conv_tol', 'state_id', 'frozen',
        'equilibrium_solvation', 'e', 'v', 'v_grids_n'
    }
    from gpu4pyscf.lib.utils import to_gpu, device

    def __init__(self, mol):
        self.mol = mol
        self.stdout = mol.stdout
        self.verbose = mol.verbose
        self.max_memory = mol.max_memory
        self.method = 'C-PCM'

        self.vdw_scale = 1.2 # default value in qchem
        self.surface = {}
        self.r_probe = 0.0
        self.radii_table = None
        self.atom_radii = None
        self.lebedev_order = 29
        self._intermediates = {}
        self.eps = 78.3553

        self.max_cycle = 20
        self.conv_tol = 1e-7
        self.state_id = 0

        self.frozen = False
        self.equilibrium_solvation = False

        self.e = None
        self.v = None
        self.v_grids_n = None

    def dump_flags(self, verbose=None):
        logger.info(self, '******** %s ********', self.__class__)
        logger.info(self, 'lebedev_order = %s (%d grids per sphere)',
                    self.lebedev_order, gen_grid.LEBEDEV_ORDER[self.lebedev_order])
        logger.info(self, 'eps = %s'          , self.eps)
        logger.info(self, 'frozen = %s'       , self.frozen)
        logger.info(self, 'equilibrium_solvation = %s', self.equilibrium_solvation)
        logger.debug2(self, 'radii_table %s', self.radii_table)
        if self.atom_radii:
            logger.info(self, 'User specified atomic radii %s', str(self.atom_radii))
        return self

    def to_cpu(self):
        from gpu4pyscf.lib.utils import to_cpu
        obj = to_cpu(self)
        return obj.reset()

    def build(self, ng=None):
        if self.radii_table is None:
            vdw_scale = self.vdw_scale
            self.radii_table = vdw_scale * modified_Bondi + self.r_probe
        mol = self.mol
        if ng is None:
            ng = gen_grid.LEBEDEV_ORDER[self.lebedev_order]

        self.surface = gen_surface(mol, rad=self.radii_table, ng=ng)
        self._intermediates = {}
        F, A = get_F_A(self.surface)
        D, S = get_D_S(self.surface, with_S = True, with_D = not self.if_method_in_CPCM_category)

        epsilon = self.eps
        if self.method.upper() in ['C-PCM', 'CPCM']:
            f_epsilon = (epsilon-1.)/epsilon
            K = S
            S = None
            # R = -f_epsilon * cupy.eye(K.shape[0])
        elif self.method.upper() == 'COSMO':
            f_epsilon = (epsilon - 1.0)/(epsilon + 1.0/2.0)
            K = S
            S = None
            # R = -f_epsilon * cupy.eye(K.shape[0])
        elif self.method.upper() in ['IEF-PCM', 'IEFPCM']:
            f_epsilon = (epsilon - 1.0)/(epsilon + 1.0)
            DA = D*A
            DAS = cupy.dot(DA, S)
            K = S - f_epsilon/(2.0*PI) * DAS
            # R = -f_epsilon * (cupy.eye(K.shape[0]) - 1.0/(2.0*PI)*DA)
        elif self.method.upper() == 'SS(V)PE':
            f_epsilon = (epsilon - 1.0)/(epsilon + 1.0)
            DA = D*A
            DAS = cupy.dot(DA, S)
            K = S - f_epsilon/(4.0*PI) * (DAS + DAS.T)
            # R = -f_epsilon * (cupy.eye(K.shape[0]) - 1.0/(2.0*PI)*DA)
        else:
            raise RuntimeError(f"Unknown implicit solvent model: {self.method}")

        # Warning: lu_factor function requires a work space of the same size as K
        K_LU, K_LU_pivot = lu_factor(K, overwrite_a = True, check_finite = False)
        K = None

        if self.if_method_in_CPCM_category:
            intermediates = {
                'K_LU': cupy.asarray(K_LU),
                'K_LU_pivot': cupy.asarray(K_LU_pivot),
                'f_epsilon': f_epsilon,
            }
        else:
            intermediates = {
                'S': cupy.asarray(S),
                'D': cupy.asarray(D),
                'A': cupy.asarray(A),
                'K_LU': cupy.asarray(K_LU),
                'K_LU_pivot': cupy.asarray(K_LU_pivot),
                'f_epsilon': f_epsilon,
            }
        self._intermediates.update(intermediates)

        charge_exp  = self.surface['charge_exp']
        grid_coords = self.surface['grid_coords']
        atom_coords = mol.atom_coords(unit='B')
        atom_charges = mol.atom_charges()

        intopt = int3c1e.VHFOpt(mol)
        intopt.build(1e-14)
        self.intopt = intopt

        int2c2e = mol._add_suffix('int2c2e')
        fakemol_charge = gto.fakemol_for_charges(grid_coords.get(), expnt=charge_exp.get()**2)
        fakemol_nuc = gto.fakemol_for_charges(atom_coords)
        v_ng = gto.mole.intor_cross(int2c2e, fakemol_nuc, fakemol_charge)
        v_grids_n = numpy.dot(atom_charges, v_ng)
        self.v_grids_n = cupy.asarray(v_grids_n)

    def kernel(self, dm):
        self.e, self.v = self._get_vind(dm)
        return self.e, self.v

    def _get_vind(self, dms):
        if not self._intermediates:
            self.build()
        assert dms is not None
        nao = dms.shape[-1]
        dms = dms.reshape(-1,nao,nao)
        if dms.shape[0] == 2:
            dms = (dms[0] + dms[1]).reshape(-1,nao,nao)
        if not isinstance(dms, cupy.ndarray):
            dms = cupy.asarray(dms)
        v_grids_e = self._get_v(dms)
        v_grids = self.v_grids_n - v_grids_e

        b = self.left_multiply_R(v_grids.T)
        q = self.left_solve_K(b).T

        vK_1 = self.left_solve_K(v_grids.T, K_transpose = True)
        qt = self.left_multiply_R(vK_1, R_transpose = True).T
        q_sym = (q + qt)/2.0
        vmat = self._get_vmat(q_sym)
        epcm = 0.5 * cupy.dot(v_grids[0], q_sym[0])

        self._intermediates['q'] = q[0]
        self._intermediates['q_sym'] = q_sym[0]
        self._intermediates['v_grids'] = v_grids[0]
        return epcm, vmat[0]

    def _get_qsym(self, dms, with_nuc = False):
        if not self._intermediates:
            self.build()
        nao = dms.shape[-1]
        dms = dms.reshape(-1,nao,nao)
        if dms.shape[0] == 2:
            dms = (dms[0] + dms[1]).reshape(-1,nao,nao)
        if not isinstance(dms, cupy.ndarray):
            dms = cupy.asarray(dms)
        v_grids_e = self._get_v(dms)
        if with_nuc:
            v_grids = self.v_grids_n - v_grids_e
        else:
            v_grids = -1.0 * v_grids_e

        b = self.left_multiply_R(v_grids.T)
        q = self.left_solve_K(b).T

        vK_1 = self.left_solve_K(v_grids.T, K_transpose = True)
        qt = self.left_multiply_R(vK_1, R_transpose = True).T
        q_sym = (q + qt)/2.0

        return q_sym[0], q[0]

    def _get_vgrids(self, dms, with_nuc = False):
        if not self._intermediates:
            self.build()
        nao = dms.shape[-1]
        dms = dms.reshape(-1,nao,nao)
        if dms.shape[0] == 2:
            dms = (dms[0] + dms[1]).reshape(-1,nao,nao)
        if not isinstance(dms, cupy.ndarray):
            dms = cupy.asarray(dms)
        v_grids_e = self._get_v(dms)
        if with_nuc:
            v_grids = self.v_grids_n - v_grids_e
        else:
            v_grids = -1.0 * v_grids_e

        return v_grids[0]

    def _get_v(self, dms):
        '''
        return electrostatic potential on surface
        '''
        charge_exp  = self.surface['charge_exp']
        grid_coords = self.surface['grid_coords']
        v_grids_e = int1e_grids(self.mol, grid_coords, dm = dms, charge_exponents = charge_exp**2, intopt = self.intopt)
        return v_grids_e

    def _get_vmat(self, q):
        assert q.ndim == 2
        charge_exp  = self.surface['charge_exp']
        grid_coords = self.surface['grid_coords']
        vmat = -int1e_grids(self.mol, grid_coords, charges = q, charge_exponents = charge_exp**2, intopt = self.intopt)
        return vmat

    def nuc_grad_method(self, grad_method):
        from gpu4pyscf.solvent.grad import pcm as pcm_grad
        if self.frozen:
            raise RuntimeError('Frozen solvent model is not supported')
        from gpu4pyscf import scf
        if isinstance(grad_method.base, (scf.hf.RHF, scf.uhf.UHF)):
            return pcm_grad.make_grad_object(grad_method)
        else:
            raise RuntimeError('Only SCF gradient is supported')
<<<<<<< HEAD
        
    def TDA(self, td, equilibrium_solvation=False, eps_optical=1.78, linear_response=True):
        from gpu4pyscf.solvent.tdscf import pcm as pcm_td
        return pcm_td.make_tdscf_object(td, equilibrium_solvation, eps_optical, linear_response)
    
    def TDHF(self, td, equilibrium_solvation=False, eps_optical=1.78, linear_response=True):
        from gpu4pyscf.solvent.tdscf import pcm as pcm_td
        return pcm_td.make_tdscf_object(td, equilibrium_solvation, eps_optical, linear_response)
    
    def TDDFT(self, td, equilibrium_solvation=False, eps_optical=1.78, linear_response=True):
        from gpu4pyscf.solvent.tdscf import pcm as pcm_td
        return pcm_td.make_tdscf_object(td, equilibrium_solvation, eps_optical, linear_response)
    
    def CasidaTDDFT(self, td, equilibrium_solvation=False, eps_optical=1.78, linear_response=True):
        from gpu4pyscf.solvent.tdscf import pcm as pcm_td
        return pcm_td.make_tdscf_object(td, equilibrium_solvation, eps_optical, linear_response)
=======
>>>>>>> 915f255e

    def Hessian(self, hess_method):
        from gpu4pyscf.solvent.hessian import pcm as pcm_hess
        if self.frozen:
            raise RuntimeError('Frozen solvent model is not supported')
        from gpu4pyscf import scf
        if isinstance(hess_method.base, (scf.hf.RHF, scf.uhf.UHF)):
            return pcm_hess.make_hess_object(hess_method)
        else:
            raise RuntimeError('Only SCF gradient is supported')

    def reset(self, mol=None):
        if mol is not None:
            self.mol = mol
        self._intermediates = None
        self.surface = None
        self.intopt = None
        return self

    def _B_dot_x(self, dms):
        if not self._intermediates:
            self.build()
        out_shape = dms.shape
        nao = dms.shape[-1]
        dms = dms.reshape(-1,nao,nao)

        v_grids = -self._get_v(dms)

        b = self.left_multiply_R(v_grids.T)
        q = self.left_solve_K(b).T

        vK_1 = self.left_solve_K(v_grids.T, K_transpose = True)
        qt = self.left_multiply_R(vK_1, R_transpose = True).T
        q_sym = (q + qt)/2.0

        vmat = self._get_vmat(q_sym)
        return vmat.reshape(out_shape)

    @property
    def if_method_in_CPCM_category(self):
        return self.method.upper() in ['C-PCM', 'CPCM', "COSMO"]

    def left_multiply_R(self, right_vector, f_epsilon = None, R_transpose = False):
        f_epsilon = self._intermediates['f_epsilon']
        if self.if_method_in_CPCM_category:
            # R = -f_epsilon * cupy.eye(K.shape[0])
            return -f_epsilon * right_vector
        else:
            # R = -f_epsilon * (cupy.eye(K.shape[0]) - 1.0/(2.0*PI)*DA)
            A = self._intermediates['A']
            D = self._intermediates['D']
            DA = D*A
            if R_transpose:
                DA = DA.T
            return -f_epsilon * (right_vector - 1.0/(2.0*PI) * cupy.dot(DA, right_vector))

    def left_solve_K(self, right_vector, K_transpose = False):
        ''' K^{-1} @ right_vector '''
        K_LU       = self._intermediates['K_LU']
        K_LU_pivot = self._intermediates['K_LU_pivot']
        return lu_solve((K_LU, K_LU_pivot), right_vector, trans = K_transpose, overwrite_b = False, check_finite = False)
<|MERGE_RESOLUTION|>--- conflicted
+++ resolved
@@ -466,25 +466,6 @@
             return pcm_grad.make_grad_object(grad_method)
         else:
             raise RuntimeError('Only SCF gradient is supported')
-<<<<<<< HEAD
-        
-    def TDA(self, td, equilibrium_solvation=False, eps_optical=1.78, linear_response=True):
-        from gpu4pyscf.solvent.tdscf import pcm as pcm_td
-        return pcm_td.make_tdscf_object(td, equilibrium_solvation, eps_optical, linear_response)
-    
-    def TDHF(self, td, equilibrium_solvation=False, eps_optical=1.78, linear_response=True):
-        from gpu4pyscf.solvent.tdscf import pcm as pcm_td
-        return pcm_td.make_tdscf_object(td, equilibrium_solvation, eps_optical, linear_response)
-    
-    def TDDFT(self, td, equilibrium_solvation=False, eps_optical=1.78, linear_response=True):
-        from gpu4pyscf.solvent.tdscf import pcm as pcm_td
-        return pcm_td.make_tdscf_object(td, equilibrium_solvation, eps_optical, linear_response)
-    
-    def CasidaTDDFT(self, td, equilibrium_solvation=False, eps_optical=1.78, linear_response=True):
-        from gpu4pyscf.solvent.tdscf import pcm as pcm_td
-        return pcm_td.make_tdscf_object(td, equilibrium_solvation, eps_optical, linear_response)
-=======
->>>>>>> 915f255e
 
     def Hessian(self, hess_method):
         from gpu4pyscf.solvent.hessian import pcm as pcm_hess
