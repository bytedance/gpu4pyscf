# Copyright 2021-2024 The PySCF Developers. All Rights Reserved.
#
# Licensed under the Apache License, Version 2.0 (the "License");
# you may not use this file except in compliance with the License.
# You may obtain a copy of the License at
#
#     http://www.apache.org/licenses/LICENSE-2.0
#
# Unless required by applicable law or agreed to in writing, software
# distributed under the License is distributed on an "AS IS" BASIS,
# WITHOUT WARRANTIES OR CONDITIONS OF ANY KIND, either express or implied.
# See the License for the specific language governing permissions and
# limitations under the License.

'''
PCM family solvent model
'''
# pylint: disable=C0103
import ctypes
import numpy
import cupy
import cupyx.scipy as scipy
from pyscf import lib
from pyscf import gto
from pyscf.dft import gen_grid
from pyscf.data import radii
from pyscf.solvent import ddcosmo
from gpu4pyscf.solvent import _attach_solvent
from gpu4pyscf.gto import int3c1e
from gpu4pyscf.gto.int3c1e import int1e_grids
from gpu4pyscf.lib import logger
from gpu4pyscf.lib.cupy_helper import dist_matrix, load_library
from cupyx.scipy.linalg import lu_factor, lu_solve

libdft = lib.load_library('libdft')
try:
    libsolvent = load_library('libsolvent')
except OSError:
    libsolvent = None

@lib.with_doc(_attach_solvent._for_scf.__doc__)
def pcm_for_scf(mf, solvent_obj=None, dm=None):
    if solvent_obj is None:
        solvent_obj = PCM(mf.mol)
    return _attach_solvent._for_scf(mf, solvent_obj, dm)

# Inject PCM to SCF, TODO: add it to other methods later
from gpu4pyscf import scf
scf.hf.RHF.PCM = pcm_for_scf
scf.uhf.UHF.PCM = pcm_for_scf
# TABLE II,  J. Chem. Phys. 122, 194110 (2005)
XI = {
    6: 4.84566077868,
    14: 4.86458714334,
    26: 4.85478226219,
    38: 4.90105812685,
    50: 4.89250673295,
    86: 4.89741372580,
    110: 4.90101060987,
    146: 4.89825187392,
    170: 4.90685517725,
    194: 4.90337644248,
    302: 4.90498088169,
    350: 4.86879474832,
    434: 4.90567349080,
    590: 4.90624071359,
    770: 4.90656435779,
    974: 4.90685167998,
    1202: 4.90704098216,
    1454: 4.90721023869,
    1730: 4.90733270691,
    2030: 4.90744499142,
    2354: 4.90753082825,
    2702: 4.90760972766,
    3074: 4.90767282394,
    3470: 4.90773141371,
    3890: 4.90777965981,
    4334: 4.90782469526,
    4802: 4.90749125553,
    5294: 4.90762073452,
    5810: 4.90792902522,
}

modified_Bondi = radii.VDW.copy()
modified_Bondi[1] = 1.1/radii.BOHR      # modified version
#radii_table = bondi * 1.2
PI = numpy.pi

def switch_h(x):
    '''
    switching function (eq. 3.19)
    J. Chem. Phys. 133, 244111 (2010)
    notice the typo in the paper
    '''
    y = x**3 * (10.0 - 15.0*x + 6.0*x**2)
    y[x<0] = 0.0
    y[x>1] = 1.0
    return y

def gen_surface(mol, ng=302, rad=modified_Bondi, vdw_scale=1.2, r_probe=0.0):
    '''J. Phys. Chem. A 1999, 103, 11060-11079'''
    unit_sphere = numpy.empty((ng,4))
    libdft.MakeAngularGrid(unit_sphere.ctypes.data_as(ctypes.c_void_p), ctypes.c_int(ng))
    unit_sphere = cupy.asarray(unit_sphere)

    atom_coords = cupy.asarray(mol.atom_coords(unit='B'))
    charges = mol.atom_charges()
    N_J = ng * cupy.ones(mol.natm)
    R_J = cupy.asarray([rad[chg] for chg in charges])
    R_sw_J = R_J * (14.0 / N_J)**0.5
    alpha_J = 1.0/2.0 + R_J/R_sw_J - ((R_J/R_sw_J)**2 - 1.0/28)**0.5
    R_in_J = R_J - alpha_J * R_sw_J

    grid_coords = []
    weights = []
    charge_exp = []
    switch_fun = []
    R_vdw = []
    norm_vec = []
    area = []
    gslice_by_atom = []
    p0 = p1 = 0
    for ia in range(mol.natm):
        symb = mol.atom_symbol(ia)
        chg = gto.charge(symb)
        r_vdw = rad[chg]

        atom_grid = r_vdw * unit_sphere[:,:3] + atom_coords[ia,:]
        #riJ = scipy.spatial.distance.cdist(atom_grid[:,:3], atom_coords)
        #riJ = cupy.sum((atom_grid[:,None,:] - atom_coords[None,:,:])**2, axis=2)**0.5
        riJ = dist_matrix(atom_grid, atom_coords)
        diJ = (riJ - R_in_J) / R_sw_J
        diJ[:,ia] = 1.0
        diJ[diJ<1e-8] = 0.0

        fiJ = switch_h(diJ)

        w = unit_sphere[:,3] * 4.0 * PI
        swf = cupy.prod(fiJ, axis=1)
        idx = w*swf > 1e-12

        p0, p1 = p1, p1+sum(idx).get()
        gslice_by_atom.append([p0,p1])
        grid_coords.append(atom_grid[idx,:3])
        weights.append(w[idx])
        switch_fun.append(swf[idx])
        norm_vec.append(unit_sphere[idx,:3])
        xi = XI[ng] / (r_vdw * w[idx]**0.5)
        charge_exp.append(xi)
        R_vdw.append(cupy.ones(idx.sum().get()) * r_vdw)
        area.append(w[idx]*r_vdw**2*swf[idx])

    grid_coords = cupy.vstack(grid_coords)
    norm_vec = cupy.vstack(norm_vec)
    weights = cupy.concatenate(weights)
    charge_exp = cupy.concatenate(charge_exp)
    switch_fun = cupy.concatenate(switch_fun)
    area = cupy.concatenate(area)
    R_vdw = cupy.concatenate(R_vdw)

    surface = {
        'ng': ng,
        'gslice_by_atom': gslice_by_atom,
        'grid_coords': grid_coords,
        'weights': weights,
        'charge_exp': charge_exp,
        'switch_fun': switch_fun,
        'R_vdw': R_vdw,
        'norm_vec': norm_vec,
        'area': area,
        'R_in_J': R_in_J,
        'R_sw_J': R_sw_J,
        'atom_coords': atom_coords
    }
    return surface

def get_F_A(surface):
    '''
    generate F and A matrix in  J. Chem. Phys. 133, 244111 (2010)
    '''
    R_vdw = surface['R_vdw']
    switch_fun = surface['switch_fun']
    weights = surface['weights']
    A = weights*R_vdw**2*switch_fun
    return switch_fun, A

def get_D_S_slow(surface, with_S=True, with_D=False):
    '''
    generate D and S matrix in  J. Chem. Phys. 133, 244111 (2010)
    The diagonal entries of S is not filled
    '''
    charge_exp  = surface['charge_exp']
    grid_coords = surface['grid_coords']
    switch_fun  = surface['switch_fun']
    norm_vec    = surface['norm_vec']
    R_vdw       = surface['R_vdw']

    xi_i, xi_j = cupy.meshgrid(charge_exp, charge_exp, indexing='ij')
    xi_ij = xi_i * xi_j / (xi_i**2 + xi_j**2)**0.5
    rij = dist_matrix(grid_coords, grid_coords)
    xi_r_ij = xi_ij * rij
    cupy.fill_diagonal(rij, 1)
    S = scipy.special.erf(xi_r_ij) / rij
    cupy.fill_diagonal(S, charge_exp * (2.0 / PI)**0.5 / switch_fun)

    D = None
    if with_D:
        nrij = grid_coords.dot(norm_vec.T) - cupy.sum(grid_coords * norm_vec, axis=-1)
        D = S*nrij/rij**2 -2.0*xi_r_ij/PI**0.5*cupy.exp(-xi_r_ij**2)*nrij/rij**3
        cupy.fill_diagonal(D, -charge_exp * (2.0 / PI)**0.5 / (2.0 * R_vdw))
    return D, S

def get_D_S(surface, with_S=True, with_D=False, stream=None):
    ''' Efficiently generating D matrix and S matrix in PCM models '''
    charge_exp  = surface['charge_exp']
    grid_coords = surface['grid_coords']
    switch_fun  = surface['switch_fun']
    norm_vec    = surface['norm_vec']
    R_vdw       = surface['R_vdw']
    n = charge_exp.shape[0]
    S = cupy.empty([n,n])
    D = None
    S_ptr = ctypes.cast(S.data.ptr, ctypes.c_void_p)
    D_ptr = lib.c_null_ptr()
    if with_D:
        D = cupy.empty([n,n])
        D_ptr = ctypes.cast(D.data.ptr, ctypes.c_void_p)
    if stream is None:
        stream = cupy.cuda.get_current_stream()
    err = libsolvent.pcm_d_s(
        ctypes.cast(stream.ptr, ctypes.c_void_p),
        D_ptr, S_ptr,
        ctypes.cast(grid_coords.data.ptr, ctypes.c_void_p),
        ctypes.cast(norm_vec.data.ptr, ctypes.c_void_p),
        ctypes.cast(R_vdw.data.ptr, ctypes.c_void_p),
        ctypes.cast(charge_exp.data.ptr, ctypes.c_void_p),
        ctypes.cast(switch_fun.data.ptr, ctypes.c_void_p),
        ctypes.c_int(n)
    )
    if err != 0:
        raise RuntimeError('Failed in generating PCM D and S matrices.')
    return D, S

class PCM(lib.StreamObject):
    _keys = {
        'method', 'vdw_scale', 'surface', 'r_probe', 'intopt',
        'mol', 'radii_table', 'atom_radii', 'lebedev_order', 'lmax', 'eta',
        'eps', 'grids', 'max_cycle', 'conv_tol', 'state_id', 'frozen',
        'equilibrium_solvation', 'e', 'v', 'eps_optical'
    }
    from gpu4pyscf.lib.utils import to_gpu, device
    kernel = ddcosmo.DDCOSMO.kernel

    def __init__(self, mol):
        self.mol = mol
        self.stdout = mol.stdout
        self.verbose = mol.verbose
        self.max_memory = mol.max_memory
        self.method = 'C-PCM'

        self.vdw_scale = 1.2 # default value in qchem
        self.surface = {}
        self.r_probe = 0.0
        self.radii_table = None
        self.atom_radii = None
        self.lebedev_order = 29
        self._intermediates = {}
        self.eps = 78.3553
        self.eps_optical = None

        self.max_cycle = 20
        self.conv_tol = 1e-7
        self.state_id = 0

        self.frozen = False
        self.equilibrium_solvation = False

        self.e = None
        self.v = None
        self._dm = None

    def dump_flags(self, verbose=None):
        logger.info(self, '******** %s ********', self.__class__)
        logger.info(self, 'lebedev_order = %s (%d grids per sphere)',
                    self.lebedev_order, gen_grid.LEBEDEV_ORDER[self.lebedev_order])
        logger.info(self, 'eps = %s'          , self.eps)
        logger.info(self, 'frozen = %s'       , self.frozen)
        logger.info(self, 'equilibrium_solvation = %s', self.equilibrium_solvation)
        logger.debug2(self, 'radii_table %s', self.radii_table)
        if self.atom_radii:
            logger.info(self, 'User specified atomic radii %s', str(self.atom_radii))
        return self

    def to_cpu(self):
        from gpu4pyscf.lib.utils import to_cpu
        obj = to_cpu(self)
        return obj.reset()

    def build(self, ng=None):
        if self.radii_table is None:
            vdw_scale = self.vdw_scale
            self.radii_table = vdw_scale * modified_Bondi + self.r_probe
        mol = self.mol
        if ng is None:
            ng = gen_grid.LEBEDEV_ORDER[self.lebedev_order]

        self.surface = gen_surface(mol, rad=self.radii_table, ng=ng)
        self._intermediates = {}
        F, A = get_F_A(self.surface)
        D, S = get_D_S(self.surface, with_S = True, with_D = not self.if_method_in_CPCM_category)

        epsilon = self.eps
        if self.method.upper() in ['C-PCM', 'CPCM']:
            f_epsilon = (epsilon-1.)/epsilon
            K = S
            S = None
            # R = -f_epsilon * cupy.eye(K.shape[0])
        elif self.method.upper() == 'COSMO':
            f_epsilon = (epsilon - 1.0)/(epsilon + 1.0/2.0)
            K = S
            S = None
            # R = -f_epsilon * cupy.eye(K.shape[0])
        elif self.method.upper() in ['IEF-PCM', 'IEFPCM']:
            f_epsilon = (epsilon - 1.0)/(epsilon + 1.0)
            DA = D*A
            DAS = cupy.dot(DA, S)
            K = S - f_epsilon/(2.0*PI) * DAS
            # R = -f_epsilon * (cupy.eye(K.shape[0]) - 1.0/(2.0*PI)*DA)
        elif self.method.upper() == 'SS(V)PE':
            f_epsilon = (epsilon - 1.0)/(epsilon + 1.0)
            DA = D*A
            DAS = cupy.dot(DA, S)
            K = S - f_epsilon/(4.0*PI) * (DAS + DAS.T)
            # R = -f_epsilon * (cupy.eye(K.shape[0]) - 1.0/(2.0*PI)*DA)
        else:
            raise RuntimeError(f"Unknown implicit solvent model: {self.method}")

        # Warning: lu_factor function requires a work space of the same size as K
        K_LU, K_LU_pivot = lu_factor(K, overwrite_a = True, check_finite = False)
        K = None

        if self.if_method_in_CPCM_category:
            intermediates = {
                'K_LU': cupy.asarray(K_LU),
                'K_LU_pivot': cupy.asarray(K_LU_pivot),
                'f_epsilon': f_epsilon,
            }
        else:
            intermediates = {
                'S': cupy.asarray(S),
                'D': cupy.asarray(D),
                'A': cupy.asarray(A),
                'K_LU': cupy.asarray(K_LU),
                'K_LU_pivot': cupy.asarray(K_LU_pivot),
                'f_epsilon': f_epsilon,
            }
        self._intermediates.update(intermediates)

        charge_exp  = self.surface['charge_exp']
        grid_coords = self.surface['grid_coords']
        atom_coords = mol.atom_coords(unit='B')
        atom_charges = mol.atom_charges()

        intopt = int3c1e.VHFOpt(mol)
        intopt.build(1e-14)
        self.intopt = intopt

        int2c2e = mol._add_suffix('int2c2e')
        fakemol_charge = gto.fakemol_for_charges(grid_coords.get(), expnt=charge_exp.get()**2)
        fakemol_nuc = gto.fakemol_for_charges(atom_coords)
        v_ng = gto.mole.intor_cross(int2c2e, fakemol_nuc, fakemol_charge)
        v_grids_n = numpy.dot(atom_charges, v_ng)
        self.v_grids_n = cupy.asarray(v_grids_n)

    def _get_vind(self, dms):
        if not self._intermediates:
            self.build()
        nao = dms.shape[-1]
        dms = dms.reshape(-1,nao,nao)
        if dms.shape[0] == 2:
            dms = (dms[0] + dms[1]).reshape(-1,nao,nao)
        if not isinstance(dms, cupy.ndarray):
            dms = cupy.asarray(dms)
        v_grids_e = self._get_v(dms)
        v_grids = self.v_grids_n - v_grids_e

        b = self.left_multiply_R(v_grids.T)
        q = self.left_solve_K(b).T

        vK_1 = self.left_solve_K(v_grids.T, K_transpose = True)
        qt = self.left_multiply_R(vK_1, R_transpose = True).T
        q_sym = (q + qt)/2.0

        vmat = self._get_vmat(q_sym)
        epcm = 0.5 * cupy.dot(v_grids[0], q_sym[0])

        self._intermediates['q'] = q[0]
        self._intermediates['q_sym'] = q_sym[0]
        self._intermediates['v_grids'] = v_grids[0]
        return epcm, vmat[0]

    def _get_v(self, dms):
        '''
        return electrostatic potential on surface
        '''
        charge_exp  = self.surface['charge_exp']
        grid_coords = self.surface['grid_coords']
        v_grids_e = int1e_grids(self.mol, grid_coords, dm = dms, charge_exponents = charge_exp**2, intopt = self.intopt)
        return v_grids_e

    def _get_vmat(self, q):
        assert q.ndim == 2
        charge_exp  = self.surface['charge_exp']
        grid_coords = self.surface['grid_coords']
        vmat = -int1e_grids(self.mol, grid_coords, charges = q, charge_exponents = charge_exp**2, intopt = self.intopt)
        return vmat

    def nuc_grad_method(self, grad_method):
        from gpu4pyscf.solvent.grad import pcm as pcm_grad
        if self.frozen:
            raise RuntimeError('Frozen solvent model is not supported')
        from gpu4pyscf import scf
        if isinstance(grad_method.base, (scf.hf.RHF, scf.uhf.UHF)):
            return pcm_grad.make_grad_object(grad_method)
        else:
            raise RuntimeError('Only SCF gradient is supported')
        
    def TDA(self, td):
        from gpu4pyscf.solvent.tdscf import pcm as pcm_td
        if self.frozen:
            raise RuntimeError('Frozen solvent model is not supported')
        return pcm_td.make_tdscf_object(td)
    
    def TDHF(self, td):
        from gpu4pyscf.solvent.tdscf import pcm as pcm_td
        if self.frozen:
            raise RuntimeError('Frozen solvent model is not supported')
        return pcm_td.make_tdscf_object(td)
    
    def TDDFT(self, td):
        from gpu4pyscf.solvent.tdscf import pcm as pcm_td
        if self.frozen:
            raise RuntimeError('Frozen solvent model is not supported')
        return pcm_td.make_tdscf_object(td)
    
    def CasidaTDDFT(self, td):
        from gpu4pyscf.solvent.tdscf import pcm as pcm_td
        if self.frozen:
            raise RuntimeError('Frozen solvent model is not supported')
        return pcm_td.make_tdscf_object(td)

    def Hessian(self, hess_method):
        from gpu4pyscf.solvent.hessian import pcm as pcm_hess
        if self.frozen:
            raise RuntimeError('Frozen solvent model is not supported')
        from gpu4pyscf import scf
        if isinstance(hess_method.base, (scf.hf.RHF, scf.uhf.UHF)):
            return pcm_hess.make_hess_object(hess_method)
        else:
            raise RuntimeError('Only SCF gradient is supported')

    def reset(self, mol=None):
        if mol is not None:
            self.mol = mol
        self._intermediates = None
        self.surface = None
        self.intopt = None
        return self

    def _B_dot_x(self, dms):
        if not self._intermediates:
            self.build()
        out_shape = dms.shape
        nao = dms.shape[-1]
        dms = dms.reshape(-1,nao,nao)

<<<<<<< HEAD
        if self.eps_optical is not None:
            assert not self.equilibrium_solvation
            epsilon = self.eps_optical
            logger.info(self, 'eps optical = %s', self.eps_optical)
            S = self._intermediates['S']
            D = self._intermediates['D']
            A = self._intermediates['A']
            epsilon = self.eps_optical
            if self.method.upper() in ['C-PCM', 'CPCM']:
                f_epsilon = (epsilon-1.)/epsilon
                K = S
                R = -f_epsilon * cupy.eye(K.shape[0])
            elif self.method.upper() == 'COSMO':
                f_epsilon = (epsilon - 1.0)/(epsilon + 1.0/2.0)
                K = S
                R = -f_epsilon * cupy.eye(K.shape[0])
            elif self.method.upper() in ['IEF-PCM', 'IEFPCM']:
                f_epsilon = (epsilon - 1.0)/(epsilon + 1.0)
                DA = D*A
                DAS = cupy.dot(DA, S)
                K = S - f_epsilon/(2.0*PI) * DAS
                R = -f_epsilon * (cupy.eye(K.shape[0]) - 1.0/(2.0*PI)*DA)
            elif self.method.upper() == 'SS(V)PE':
                f_epsilon = (epsilon - 1.0)/(epsilon + 1.0)
                DA = D*A
                DAS = cupy.dot(DA, S)
                K = S - f_epsilon/(4.0*PI) * (DAS + DAS.T)
                R = -f_epsilon * (cupy.eye(K.shape[0]) - 1.0/(2.0*PI)*DA)
            else:
                raise RuntimeError(f"Unknown implicit solvent model: {self.method}")
        else:
            K = self._intermediates['K']
            R = self._intermediates['R']
=======
>>>>>>> 8a9a3e94
        v_grids = -self._get_v(dms)

        b = self.left_multiply_R(v_grids.T)
        q = self.left_solve_K(b).T

        vK_1 = self.left_solve_K(v_grids.T, K_transpose = True)
        qt = self.left_multiply_R(vK_1, R_transpose = True).T
        q_sym = (q + qt)/2.0

        vmat = self._get_vmat(q_sym)
        return vmat.reshape(out_shape)

    @property
    def if_method_in_CPCM_category(self):
        return self.method.upper() in ['C-PCM', 'CPCM', "COSMO"]

    def left_multiply_R(self, right_vector, R_transpose = False):
        f_epsilon = self._intermediates['f_epsilon']
        if self.if_method_in_CPCM_category:
            # R = -f_epsilon * cupy.eye(K.shape[0])
            return -f_epsilon * right_vector
        else:
            # R = -f_epsilon * (cupy.eye(K.shape[0]) - 1.0/(2.0*PI)*DA)
            A = self._intermediates['A']
            D = self._intermediates['D']
            DA = D*A
            if R_transpose:
                DA = DA.T
            return -f_epsilon * (right_vector - 1.0/(2.0*PI) * cupy.dot(DA, right_vector))

    def left_solve_K(self, right_vector, K_transpose = False):
        ''' K^{-1} @ right_vector '''
        K_LU       = self._intermediates['K_LU']
        K_LU_pivot = self._intermediates['K_LU_pivot']
        return lu_solve((K_LU, K_LU_pivot), right_vector, trans = K_transpose, overwrite_b = False, check_finite = False)
<|MERGE_RESOLUTION|>--- conflicted
+++ resolved
@@ -474,7 +474,6 @@
         nao = dms.shape[-1]
         dms = dms.reshape(-1,nao,nao)
 
-<<<<<<< HEAD
         if self.eps_optical is not None:
             assert not self.equilibrium_solvation
             epsilon = self.eps_optical
@@ -508,8 +507,6 @@
         else:
             K = self._intermediates['K']
             R = self._intermediates['R']
-=======
->>>>>>> 8a9a3e94
         v_grids = -self._get_v(dms)
 
         b = self.left_multiply_R(v_grids.T)
