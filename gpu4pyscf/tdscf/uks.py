--- conflicted
+++ resolved
@@ -30,15 +30,6 @@
 
 class TDA(tdhf_gpu.TDA):
     def nuc_grad_method(self):
-<<<<<<< HEAD
-        from gpu4pyscf.grad import tduks
-        return tduks.Gradients(self)
-
-class TDDFT(tdhf_gpu.TDHF):
-    def nuc_grad_method(self):
-        from gpu4pyscf.grad import tduks
-        return tduks.Gradients(self)
-=======
         if hasattr(self._scf,'with_df'):
             from gpu4pyscf.df.grad import tduks
             return tduks.Gradients(self)
@@ -54,7 +45,6 @@
         else:
             from gpu4pyscf.grad import tduks
             return tduks.Gradients(self)
->>>>>>> b232f0b9
 
 TDUKS = TDDFT
 SpinFlipTDA = tdhf_gpu.SpinFlipTDA
@@ -126,10 +116,6 @@
             return hx
 
         return vind, hdiag
-    
-    def nuc_grad_method(self):
-        from gpu4pyscf.grad import tduks
-        return tduks.Gradients(self)
 
     def kernel(self, x0=None, nstates=None):
         '''TDDFT diagonalization solver
