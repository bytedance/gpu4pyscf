# Copyright 2021-2024 The PySCF Developers. All Rights Reserved.
#
# Licensed under the Apache License, Version 2.0 (the "License");
# you may not use this file except in compliance with the License.
# You may obtain a copy of the License at
#
#     http://www.apache.org/licenses/LICENSE-2.0
#
# Unless required by applicable law or agreed to in writing, software
# distributed under the License is distributed on an "AS IS" BASIS,
# WITHOUT WARRANTIES OR CONDITIONS OF ANY KIND, either express or implied.
# See the License for the specific language governing permissions and
# limitations under the License.


import numpy as np
import cupy as cp
from pyscf import lib
from pyscf.tdscf import uhf as tdhf_cpu
from pyscf import ao2mo
from gpu4pyscf.tdscf._lr_eig import eigh as lr_eigh, eig as lr_eig, real_eig
from gpu4pyscf import scf
from gpu4pyscf.lib import logger
from gpu4pyscf.lib.cupy_helper import contract, tag_array
from gpu4pyscf.tdscf._uhf_resp_sf import gen_uhf_response_sf
from gpu4pyscf.tdscf import rhf as tdhf_gpu
from gpu4pyscf.dft import KohnShamDFT
from pyscf import __config__

__all__ = [
    'TDA', 'CIS', 'TDHF', 'TDUHF', 'TDBase'
]

def get_ab(mf, mo_energy=None, mo_coeff=None, mo_occ=None):
    r'''A and B matrices for TDDFT response function.

    A[i,a,j,b] = \delta_{ab}\delta_{ij}(E_a - E_i) + (ai||jb)
    B[i,a,j,b] = (ai||bj)

    Spin symmetry is considered in the returned A, B lists.  List A has three
    items: (A_aaaa, A_aabb, A_bbbb). A_bbaa = A_aabb.transpose(2,3,0,1).
    B has three items: (B_aaaa, B_aabb, B_bbbb).
    B_bbaa = B_aabb.transpose(2,3,0,1).
    '''
<<<<<<< HEAD
    if hasattr(mf, 'with_df'):
        raise NotImplementedError('DF-TDDFT is not implemented')
=======
>>>>>>> b232f0b9

    if mo_energy is None:
        mo_energy = mf.mo_energy
    if mo_coeff is None:
        mo_coeff = mf.mo_coeff
    if mo_occ is None:
        mo_occ = mf.mo_occ

    mo_energy = cp.asarray(mo_energy)
    mo_coeff = cp.asarray(mo_coeff)
    mo_occ = cp.asarray(mo_occ)
    mol = mf.mol
    nao = mol.nao_nr()
    occidx_a = cp.where(mo_occ[0]==1)[0]
    viridx_a = cp.where(mo_occ[0]==0)[0]
    occidx_b = cp.where(mo_occ[1]==1)[0]
    viridx_b = cp.where(mo_occ[1]==0)[0]
    orbo_a = mo_coeff[0][:,occidx_a]
    orbv_a = mo_coeff[0][:,viridx_a]
    orbo_b = mo_coeff[1][:,occidx_b]
    orbv_b = mo_coeff[1][:,viridx_b]
    nocc_a = orbo_a.shape[1]
    nvir_a = orbv_a.shape[1]
    nocc_b = orbo_b.shape[1]
    nvir_b = orbv_b.shape[1]
    mo_a = cp.hstack((orbo_a,orbv_a))
    mo_b = cp.hstack((orbo_b,orbv_b))
    nmo_a = nocc_a + nvir_a
    nmo_b = nocc_b + nvir_b

    e_ia_a = (mo_energy[0][viridx_a,None] - mo_energy[0][occidx_a]).T
    e_ia_b = (mo_energy[1][viridx_b,None] - mo_energy[1][occidx_b]).T
    a_aa = cp.diag(e_ia_a.ravel()).reshape(nocc_a,nvir_a,nocc_a,nvir_a)
    a_bb = cp.diag(e_ia_b.ravel()).reshape(nocc_b,nvir_b,nocc_b,nvir_b)
    a_ab = cp.zeros((nocc_a,nvir_a,nocc_b,nvir_b))
    b_aa = cp.zeros_like(a_aa)
    b_ab = cp.zeros_like(a_ab)
    b_bb = cp.zeros_like(a_bb)
    a = (a_aa, a_ab, a_bb)
    b = (b_aa, b_ab, b_bb)

    def add_hf_(a, b, hyb=1):
<<<<<<< HEAD
        eri = mol.intor('int2e_sph', aosym='s8')
        eri= ao2mo.restore(1, eri, nao)
        eri = cp.asarray(eri)
=======
        if hasattr(mf, 'with_df'):
            from gpu4pyscf.df import int3c2e
            auxmol = mf.with_df.auxmol
            naux = auxmol.nao
            int3c = int3c2e.get_int3c2e(mol, auxmol)
            int2c2e = auxmol.intor('int2c2e')
            int3c = cp.asarray(int3c)
            int2c2e = cp.asarray(int2c2e)
            df_coef = cp.linalg.solve(int2c2e, int3c.reshape(nao*nao, naux).T)
            df_coef = df_coef.reshape(naux, nao, nao)
            eri = cp.einsum('ijP,Pkl->ijkl', int3c, df_coef)
        else:
            eri = mol.intor('int2e_sph', aosym='s8')
            eri= ao2mo.restore(1, eri, nao)
            eri = cp.asarray(eri)
>>>>>>> b232f0b9

        eri_aa = cp.einsum('pjkl,pi->ijkl', eri, orbo_a.conj())
        eri_aa = cp.einsum('ipkl,pj->ijkl', eri_aa, mo_a)
        eri_aa = cp.einsum('ijpl,pk->ijkl', eri_aa, mo_a.conj())
        eri_aa = cp.einsum('ijkp,pl->ijkl', eri_aa, mo_a)

        eri_ab = cp.einsum('pjkl,pi->ijkl', eri, orbo_a.conj())
        eri_ab = cp.einsum('ipkl,pj->ijkl', eri_ab, mo_a)
        eri_ab = cp.einsum('ijpl,pk->ijkl', eri_ab, mo_b.conj())
        eri_ab = cp.einsum('ijkp,pl->ijkl', eri_ab, mo_b)

        eri_bb = cp.einsum('pjkl,pi->ijkl', eri, orbo_b.conj())
        eri_bb = cp.einsum('ipkl,pj->ijkl', eri_bb, mo_b)
        eri_bb = cp.einsum('ijpl,pk->ijkl', eri_bb, mo_b.conj())
        eri_bb = cp.einsum('ijkp,pl->ijkl', eri_bb, mo_b)

        eri_aa = eri_aa.reshape(nocc_a,nmo_a,nmo_a,nmo_a)
        eri_ab = eri_ab.reshape(nocc_a,nmo_a,nmo_b,nmo_b)
        eri_bb = eri_bb.reshape(nocc_b,nmo_b,nmo_b,nmo_b)
        a_aa, a_ab, a_bb = a
        b_aa, b_ab, b_bb = b

        a_aa += cp.einsum('iabj->iajb', eri_aa[:nocc_a,nocc_a:,nocc_a:,:nocc_a])
        a_aa -= cp.einsum('ijba->iajb', eri_aa[:nocc_a,:nocc_a,nocc_a:,nocc_a:]) * hyb
        b_aa += cp.einsum('iajb->iajb', eri_aa[:nocc_a,nocc_a:,:nocc_a,nocc_a:])
        b_aa -= cp.einsum('jaib->iajb', eri_aa[:nocc_a,nocc_a:,:nocc_a,nocc_a:]) * hyb

        a_bb += cp.einsum('iabj->iajb', eri_bb[:nocc_b,nocc_b:,nocc_b:,:nocc_b])
        a_bb -= cp.einsum('ijba->iajb', eri_bb[:nocc_b,:nocc_b,nocc_b:,nocc_b:]) * hyb
        b_bb += cp.einsum('iajb->iajb', eri_bb[:nocc_b,nocc_b:,:nocc_b,nocc_b:])
        b_bb -= cp.einsum('jaib->iajb', eri_bb[:nocc_b,nocc_b:,:nocc_b,nocc_b:]) * hyb

        a_ab += cp.einsum('iabj->iajb', eri_ab[:nocc_a,nocc_a:,nocc_b:,:nocc_b])
        b_ab += cp.einsum('iajb->iajb', eri_ab[:nocc_a,nocc_a:,:nocc_b,nocc_b:])

    if isinstance(mf, scf.hf.KohnShamDFT):
        ni = mf._numint
        ni.libxc.test_deriv_order(mf.xc, 2, raise_error=True)
        if mf.do_nlc():
            logger.warn(mf, 'NLC functional found in DFT object.  Its second '
                        'derivative is not available. Its contribution is '
                        'not included in the response function.')
        omega, alpha, hyb = ni.rsh_and_hybrid_coeff(mf.xc, mol.spin)

        add_hf_(a, b, hyb)
        if omega != 0:  # For RSH
<<<<<<< HEAD
            with mol.with_range_coulomb(omega):
                eri = mol.intor('int2e_sph', aosym='s8')
                eri= ao2mo.restore(1, eri, nao)
                eri = cp.asarray(eri)

                eri_aa = cp.einsum('pjkl,pi->ijkl', eri, orbo_a.conj())
                eri_aa = cp.einsum('ipkl,pj->ijkl', eri_aa, mo_a)
                eri_aa = cp.einsum('ijpl,pk->ijkl', eri_aa, mo_a.conj())
                eri_aa = cp.einsum('ijkp,pl->ijkl', eri_aa, mo_a)

                eri_bb = cp.einsum('pjkl,pi->ijkl', eri, orbo_b.conj())
                eri_bb = cp.einsum('ipkl,pj->ijkl', eri_bb, mo_b)
                eri_bb = cp.einsum('ijpl,pk->ijkl', eri_bb, mo_b.conj())
                eri_bb = cp.einsum('ijkp,pl->ijkl', eri_bb, mo_b)

                a_aa, a_ab, a_bb = a
                b_aa, b_ab, b_bb = b
                k_fac = alpha - hyb
                a_aa -= cp.einsum('ijba->iajb', eri_aa[:nocc_a,:nocc_a,nocc_a:,nocc_a:]) * k_fac
                b_aa -= cp.einsum('jaib->iajb', eri_aa[:nocc_a,nocc_a:,:nocc_a,nocc_a:]) * k_fac
                a_bb -= cp.einsum('ijba->iajb', eri_bb[:nocc_b,:nocc_b,nocc_b:,nocc_b:]) * k_fac
                b_bb -= cp.einsum('jaib->iajb', eri_bb[:nocc_b,nocc_b:,:nocc_b,nocc_b:]) * k_fac
=======
            if hasattr(mf, 'with_df'):
                from gpu4pyscf.df import int3c2e
                auxmol = mf.with_df.auxmol
                naux = auxmol.nao
                int3c = int3c2e.get_int3c2e(mol, auxmol, omega=omega)
                with auxmol.with_range_coulomb(omega):
                    int2c2e = auxmol.intor('int2c2e')
                int3c = cp.asarray(int3c)
                int2c2e = cp.asarray(int2c2e)
                df_coef = cp.linalg.solve(int2c2e, int3c.reshape(nao*nao, naux).T)
                df_coef = df_coef.reshape(naux, nao, nao)
                eri = cp.einsum('ijP,Pkl->ijkl', int3c, df_coef)
            else:
                with mol.with_range_coulomb(omega):
                    eri = mol.intor('int2e_sph', aosym='s8')
                    eri= ao2mo.restore(1, eri, nao)
                    eri = cp.asarray(eri)

            eri_aa = cp.einsum('pjkl,pi->ijkl', eri, orbo_a.conj())
            eri_aa = cp.einsum('ipkl,pj->ijkl', eri_aa, mo_a)
            eri_aa = cp.einsum('ijpl,pk->ijkl', eri_aa, mo_a.conj())
            eri_aa = cp.einsum('ijkp,pl->ijkl', eri_aa, mo_a)

            eri_bb = cp.einsum('pjkl,pi->ijkl', eri, orbo_b.conj())
            eri_bb = cp.einsum('ipkl,pj->ijkl', eri_bb, mo_b)
            eri_bb = cp.einsum('ijpl,pk->ijkl', eri_bb, mo_b.conj())
            eri_bb = cp.einsum('ijkp,pl->ijkl', eri_bb, mo_b)

            a_aa, a_ab, a_bb = a
            b_aa, b_ab, b_bb = b
            k_fac = alpha - hyb
            a_aa -= cp.einsum('ijba->iajb', eri_aa[:nocc_a,:nocc_a,nocc_a:,nocc_a:]) * k_fac
            b_aa -= cp.einsum('jaib->iajb', eri_aa[:nocc_a,nocc_a:,:nocc_a,nocc_a:]) * k_fac
            a_bb -= cp.einsum('ijba->iajb', eri_bb[:nocc_b,:nocc_b,nocc_b:,nocc_b:]) * k_fac
            b_bb -= cp.einsum('jaib->iajb', eri_bb[:nocc_b,nocc_b:,:nocc_b,nocc_b:]) * k_fac
>>>>>>> b232f0b9

        xctype = ni._xc_type(mf.xc)
        opt = getattr(ni, 'gdftopt', None)
        if opt is None:
            ni.build(mol, mf.grids.coords)
            opt = ni.gdftopt
        _sorted_mol = opt._sorted_mol
        mo_coeff = opt.sort_orbitals(mo_coeff, axis=[1])
        orbo_a = opt.sort_orbitals(orbo_a, axis=[0])
        orbv_a = opt.sort_orbitals(orbv_a, axis=[0])
        orbo_b = opt.sort_orbitals(orbo_b, axis=[0])
        orbv_b = opt.sort_orbitals(orbv_b, axis=[0])

        if xctype == 'LDA':
            ao_deriv = 0
            for ao, mask, weight, coords \
                    in ni.block_loop(_sorted_mol, mf.grids, nao, ao_deriv):
                mo_coeff_mask_a = mo_coeff[0, mask]
                mo_coeff_mask_b = mo_coeff[1, mask]
                rho = cp.asarray((ni.eval_rho2(_sorted_mol, ao, mo_coeff_mask_a,
                                               mo_occ[0], mask, xctype, with_lapl=False),
                                  ni.eval_rho2(_sorted_mol, ao, mo_coeff_mask_b,
                                               mo_occ[1], mask, xctype, with_lapl=False)))

                fxc = ni.eval_xc_eff(mf.xc, rho, deriv=2, xctype=xctype)[2]
                wfxc = fxc[:,0,:,0] * weight
                orbo_a_mask = orbo_a[mask]
                orbv_a_mask = orbv_a[mask]
                orbo_b_mask = orbo_b[mask]
                orbv_b_mask = orbv_b[mask]
                rho_o_a = cp.einsum('pr,pi->ri', ao, orbo_a_mask)
                rho_v_a = cp.einsum('pr,pi->ri', ao, orbv_a_mask)
                rho_o_b = cp.einsum('pr,pi->ri', ao, orbo_b_mask)
                rho_v_b = cp.einsum('pr,pi->ri', ao, orbv_b_mask)
                rho_ov_a = cp.einsum('ri,ra->ria', rho_o_a, rho_v_a)
                rho_ov_b = cp.einsum('ri,ra->ria', rho_o_b, rho_v_b)

                w_ov = cp.einsum('ria,r->ria', rho_ov_a, wfxc[0,0])
                iajb = cp.einsum('ria,rjb->iajb', rho_ov_a, w_ov)
                a_aa += iajb
                b_aa += iajb

                w_ov = cp.einsum('ria,r->ria', rho_ov_b, wfxc[0,1])
                iajb = cp.einsum('ria,rjb->iajb', rho_ov_a, w_ov)
                a_ab += iajb
                b_ab += iajb

                w_ov = cp.einsum('ria,r->ria', rho_ov_b, wfxc[1,1])
                iajb = cp.einsum('ria,rjb->iajb', rho_ov_b, w_ov)
                a_bb += iajb
                b_bb += iajb

        elif xctype == 'GGA':
            ao_deriv = 1
            for ao, mask, weight, coords \
                    in ni.block_loop(_sorted_mol, mf.grids, nao, ao_deriv):
                mo_coeff_mask_a = mo_coeff[0, mask]
                mo_coeff_mask_b = mo_coeff[1, mask]
                rho = cp.asarray((ni.eval_rho2(_sorted_mol, ao, mo_coeff_mask_a,
                                               mo_occ[0], mask, xctype, with_lapl=False),
                                  ni.eval_rho2(_sorted_mol, ao, mo_coeff_mask_b,
                                               mo_occ[1], mask, xctype, with_lapl=False)))
                fxc = ni.eval_xc_eff(mf.xc, rho, deriv=2, xctype=xctype)[2]
                wfxc = fxc * weight
                orbo_a_mask = orbo_a[mask]
                orbv_a_mask = orbv_a[mask]
                orbo_b_mask = orbo_b[mask]
                orbv_b_mask = orbv_b[mask]
                rho_o_a = cp.einsum('xpr,pi->xri', ao, orbo_a_mask)
                rho_v_a = cp.einsum('xpr,pi->xri', ao, orbv_a_mask)
                rho_o_b = cp.einsum('xpr,pi->xri', ao, orbo_b_mask)
                rho_v_b = cp.einsum('xpr,pi->xri', ao, orbv_b_mask)
                rho_ov_a = cp.einsum('xri,ra->xria', rho_o_a, rho_v_a[0])
                rho_ov_b = cp.einsum('xri,ra->xria', rho_o_b, rho_v_b[0])
                rho_ov_a[1:4] += cp.einsum('ri,xra->xria', rho_o_a[0], rho_v_a[1:4])
                rho_ov_b[1:4] += cp.einsum('ri,xra->xria', rho_o_b[0], rho_v_b[1:4])
                w_ov_aa = cp.einsum('xyr,xria->yria', wfxc[0,:,0], rho_ov_a)
                w_ov_ab = cp.einsum('xyr,xria->yria', wfxc[0,:,1], rho_ov_a)
                w_ov_bb = cp.einsum('xyr,xria->yria', wfxc[1,:,1], rho_ov_b)

                iajb = cp.einsum('xria,xrjb->iajb', w_ov_aa, rho_ov_a)
                a_aa += iajb
                b_aa += iajb

                iajb = cp.einsum('xria,xrjb->iajb', w_ov_bb, rho_ov_b)
                a_bb += iajb
                b_bb += iajb

                iajb = cp.einsum('xria,xrjb->iajb', w_ov_ab, rho_ov_b)
                a_ab += iajb
                b_ab += iajb

        elif xctype == 'HF':
            pass

        elif xctype == 'NLC':
            raise NotImplementedError('NLC')

        elif xctype == 'MGGA':
            ao_deriv = 1
            for ao, mask, weight, coords \
                    in ni.block_loop(_sorted_mol, mf.grids, nao, ao_deriv):
                mo_coeff_mask_a = mo_coeff[0, mask]
                mo_coeff_mask_b = mo_coeff[1, mask]
                rho = cp.asarray((ni.eval_rho2(_sorted_mol, ao, mo_coeff_mask_a,
                                               mo_occ[0], mask, xctype, with_lapl=False),
                                  ni.eval_rho2(_sorted_mol, ao, mo_coeff_mask_b,
                                               mo_occ[1], mask, xctype, with_lapl=False)))
                fxc = ni.eval_xc_eff(mf.xc, rho, deriv=2, xctype=xctype)[2]
                wfxc = fxc * weight
                orbo_a_mask = orbo_a[mask]
                orbv_a_mask = orbv_a[mask]
                orbo_b_mask = orbo_b[mask]
                orbv_b_mask = orbv_b[mask]
                rho_oa = cp.einsum('xpr,pi->xri', ao, orbo_a_mask)
                rho_ob = cp.einsum('xpr,pi->xri', ao, orbo_b_mask)
                rho_va = cp.einsum('xpr,pi->xri', ao, orbv_a_mask)
                rho_vb = cp.einsum('xpr,pi->xri', ao, orbv_b_mask)
                rho_ov_a = cp.einsum('xri,ra->xria', rho_oa, rho_va[0])
                rho_ov_b = cp.einsum('xri,ra->xria', rho_ob, rho_vb[0])
                rho_ov_a[1:4] += cp.einsum('ri,xra->xria', rho_oa[0], rho_va[1:4])
                rho_ov_b[1:4] += cp.einsum('ri,xra->xria', rho_ob[0], rho_vb[1:4])
                tau_ov_a = cp.einsum('xri,xra->ria', rho_oa[1:4], rho_va[1:4]) * .5
                tau_ov_b = cp.einsum('xri,xra->ria', rho_ob[1:4], rho_vb[1:4]) * .5
                rho_ov_a = cp.vstack([rho_ov_a, tau_ov_a[cp.newaxis]])
                rho_ov_b = cp.vstack([rho_ov_b, tau_ov_b[cp.newaxis]])
                w_ov_aa = cp.einsum('xyr,xria->yria', wfxc[0,:,0], rho_ov_a)
                w_ov_ab = cp.einsum('xyr,xria->yria', wfxc[0,:,1], rho_ov_a)
                w_ov_bb = cp.einsum('xyr,xria->yria', wfxc[1,:,1], rho_ov_b)

                iajb = cp.einsum('xria,xrjb->iajb', w_ov_aa, rho_ov_a)
                a_aa += iajb
                b_aa += iajb

                iajb = cp.einsum('xria,xrjb->iajb', w_ov_bb, rho_ov_b)
                a_bb += iajb
                b_bb += iajb

                iajb = cp.einsum('xria,xrjb->iajb', w_ov_ab, rho_ov_b)
                a_ab += iajb
                b_ab += iajb

    else:
        add_hf_(a, b)
    a_aa, a_ab, a_bb = a
    b_aa, b_ab, b_bb = b

    return (a_aa.get(), a_ab.get(), a_bb.get()), (b_aa.get(), b_ab.get(), b_bb.get())

REAL_EIG_THRESHOLD = tdhf_cpu.REAL_EIG_THRESHOLD

def gen_tda_operation(mf, fock_ao=None, wfnsym=None):
    '''A x
    '''
    assert fock_ao is None
    assert isinstance(mf, scf.hf.SCF)
    assert wfnsym is None
    if isinstance(mf.mo_coeff, (tuple, list)):
        # The to_gpu() in pyscf is not able to convert SymAdaptedUHF.mo_coeff.
        # In this case, mf.mo_coeff has the type (NPArrayWithTag, NPArrayWithTag).
        # cp.asarray() for this object leads to an error in
        # cupy._core.core._array_from_nested_sequence
        mo_coeff = cp.asarray(mf.mo_coeff[0]), cp.asarray(mf.mo_coeff[1])
    else:
        mo_coeff = cp.asarray(mf.mo_coeff)
    assert mo_coeff[0].dtype == cp.float64
    mo_energy = cp.asarray(mf.mo_energy)
    mo_occ = cp.asarray(mf.mo_occ)
    occidxa = mo_occ[0] > 0
    occidxb = mo_occ[1] > 0
    viridxa = mo_occ[0] ==0
    viridxb = mo_occ[1] ==0
    orboa = mo_coeff[0][:,occidxa]
    orbob = mo_coeff[1][:,occidxb]
    orbva = mo_coeff[0][:,viridxa]
    orbvb = mo_coeff[1][:,viridxb]

    e_ia_a = mo_energy[0][viridxa] - mo_energy[0][occidxa,None]
    e_ia_b = mo_energy[1][viridxb] - mo_energy[1][occidxb,None]
    e_ia = cp.hstack((e_ia_a.reshape(-1), e_ia_b.reshape(-1)))
    hdiag = e_ia
    nocca, nvira = e_ia_a.shape
    noccb, nvirb = e_ia_b.shape

    vresp = mf.gen_response(hermi=0)

    def vind(zs):
        nz = len(zs)
        zs = cp.asarray(zs)
        za = zs[:,:nocca*nvira].reshape(nz,nocca,nvira)
        zb = zs[:,nocca*nvira:].reshape(nz,noccb,nvirb)
        mo1a = contract('xov,pv->xpo', za, orbva)
        dmsa = contract('xpo,qo->xpq', mo1a, orboa.conj())
        mo1b = contract('xov,pv->xpo', zb, orbvb)
        dmsb = contract('xpo,qo->xpq', mo1b, orbob.conj())
        dms = cp.asarray((dmsa, dmsb))
        dms = tag_array(dms, mo1=[mo1a,mo1b], occ_coeff=[orboa,orbob])
        v1ao = vresp(dms)
        v1a = contract('xpq,qo->xpo', v1ao[0], orboa)
        v1a = contract('xpo,pv->xov', v1a, orbva.conj())
        v1b = contract('xpq,qo->xpo', v1ao[1], orbob)
        v1b = contract('xpo,pv->xov', v1b, orbvb.conj())
        v1a += za * e_ia_a
        v1b += zb * e_ia_b
        hx = cp.hstack((v1a.reshape(nz,-1), v1b.reshape(nz,-1)))
        return hx

    return vind, hdiag


class TDBase(tdhf_gpu.TDBase):

    def get_ab(self, mf=None):
        if mf is None: mf = self._scf
        return get_ab(mf)

    def nuc_grad_method(self):
<<<<<<< HEAD
        from gpu4pyscf.grad import tduhf
        return tduhf.Gradients(self)
=======
        if hasattr(self._scf,'with_df'):
            from gpu4pyscf.df.grad import tduhf
            return tduhf.Gradients(self)
        else:
            from gpu4pyscf.grad import tduhf
            return tduhf.Gradients(self)
>>>>>>> b232f0b9

    def _contract_multipole(tdobj, ints, hermi=True, xy=None):
        if xy is None: xy = tdobj.xy
        mo_coeff = tdobj._scf.mo_coeff
        mo_occ = tdobj._scf.mo_occ
        orbo_a = mo_coeff[0][:,mo_occ[0]==1]
        orbv_a = mo_coeff[0][:,mo_occ[0]==0]
        orbo_b = mo_coeff[1][:,mo_occ[1]==1]
        orbv_b = mo_coeff[1][:,mo_occ[1]==0]
        if isinstance(orbo_a, cp.ndarray):
            orbo_a = orbo_a.get()
            orbv_a = orbv_a.get()
            orbo_b = orbo_b.get()
            orbv_b = orbv_b.get()

        ints_a = np.einsum('...pq,pi,qj->...ij', ints, orbo_a.conj(), orbv_a)
        ints_b = np.einsum('...pq,pi,qj->...ij', ints, orbo_b.conj(), orbv_b)
        pol = [(np.einsum('...ij,ij->...', ints_a, x[0]) +
                np.einsum('...ij,ij->...', ints_b, x[1])) for x,y in xy]
        pol = np.array(pol)
        y = xy[0][1]
        if isinstance(y[0], np.ndarray):
            pol_y = [(np.einsum('...ij,ij->...', ints_a, y[0]) +
                      np.einsum('...ij,ij->...', ints_b, y[1])) for x,y in xy]
            if hermi:
                pol += pol_y
            else:  # anti-Hermitian
                pol -= pol_y
        return pol


class TDA(TDBase):
    __doc__ = tdhf_gpu.TDA.__doc__

    singlet = None

    def gen_vind(self, mf=None):
        '''Generate function to compute Ax'''
        if mf is None:
            mf = self._scf
        return gen_tda_operation(mf)

    def init_guess(self, mf=None, nstates=None, wfnsym=None, return_symmetry=False):
        if mf is None: mf = self._scf
        if nstates is None: nstates = self.nstates
        assert wfnsym is None
        assert not return_symmetry

        mo_energy_a, mo_energy_b = mf.mo_energy
        mo_occ_a, mo_occ_b = mf.mo_occ
        if isinstance(mo_energy_a, cp.ndarray):
            mo_energy_a = mo_energy_a.get()
            mo_energy_b = mo_energy_b.get()
        if isinstance(mo_occ_a, cp.ndarray):
            mo_occ_a = mo_occ_a.get()
            mo_occ_b = mo_occ_b.get()
        occidxa = mo_occ_a >  0
        occidxb = mo_occ_b >  0
        viridxa = mo_occ_a == 0
        viridxb = mo_occ_b == 0
        e_ia_a = mo_energy_a[viridxa] - mo_energy_a[occidxa,None]
        e_ia_b = mo_energy_b[viridxb] - mo_energy_b[occidxb,None]
        nov = e_ia_a.size + e_ia_b.size
        nstates = min(nstates, nov)

        e_ia = np.append(e_ia_a.ravel(), e_ia_b.ravel())
        # Find the nstates-th lowest energy gap
        e_threshold = np.partition(e_ia, nstates-1)[nstates-1]
        e_threshold += self.deg_eia_thresh

        idx = np.where(e_ia <= e_threshold)[0]
        x0 = np.zeros((idx.size, nov))
        for i, j in enumerate(idx):
            x0[i, j] = 1
        return x0

    def kernel(self, x0=None, nstates=None):
        '''TDA diagonalization solver
        '''
        log = logger.new_logger(self)
        cpu0 = (logger.process_clock(), logger.perf_counter())
        self.check_sanity()
        self.dump_flags()
        if nstates is None:
            nstates = self.nstates
        else:
            self.nstates = nstates

        vind, hdiag = self.gen_vind(self._scf)
        precond = self.get_precond(hdiag)

        def pickeig(w, v, nroots, envs):
            idx = cp.where(w > self.positive_eig_threshold)[0]
            return w[idx], v[:,idx], idx

        x0sym = None
        if x0 is None:
            x0 = self.init_guess()

        self.converged, self.e, x1 = lr_eigh(
            vind, x0, precond, tol_residual=self.conv_tol, lindep=self.lindep,
            nroots=nstates, x0sym=x0sym, pick=pickeig, max_cycle=self.max_cycle,
            max_memory=self.max_memory, verbose=log)

        nmo = self._scf.mo_occ[0].size
        nocca, noccb = self._scf.nelec
        nvira = nmo - nocca
        nvirb = nmo - noccb
        self.xy = [((xi[:nocca*nvira].reshape(nocca,nvira),  # X_alpha
                     xi[nocca*nvira:].reshape(noccb,nvirb)), # X_beta
                    (0, 0))  # (Y_alpha, Y_beta)
                   for xi in x1]

        log.timer('TDA', *cpu0)
        self._finalize()
        return self.e, self.xy

CIS = TDA

class SpinFlipTDA(TDBase):
    '''
    Attributes:
        extype : int (0 or 1)
            Spin flip up: exytpe=0. Spin flip down: exytpe=1.
        collinear : str
            collinear schemes, can be
            'col': collinear, by default
            'ncol': non-collinear
            'mcol': multi-collinear
        collinear_samples : int
            Integration samples for the multi-collinear treatment
    '''

    extype = getattr(__config__, 'tdscf_uhf_SFTDA_extype', 1)
    collinear = getattr(__config__, 'tdscf_uhf_SFTDA_collinear', 'col')
    collinear_samples = getattr(__config__, 'tdscf_uhf_SFTDA_collinear_samples', 200)

    _keys = {'extype', 'collinear', 'collinear_samples'}

    def gen_vind(self):
        '''Generate function to compute A*x for spin-flip TDDFT case.
        '''
        mf = self._scf
        assert isinstance(mf, scf.hf.SCF)
        if isinstance(mf.mo_coeff, (tuple, list)):
            # The to_gpu() in pyscf is not able to convert SymAdaptedUHF.mo_coeff.
            # In this case, mf.mo_coeff has the type (NPArrayWithTag, NPArrayWithTag).
            # cp.asarray() for this object leads to an error in
            # cupy._core.core._array_from_nested_sequence
            mo_coeff = cp.asarray(mf.mo_coeff[0]), cp.asarray(mf.mo_coeff[1])
        else:
            mo_coeff = cp.asarray(mf.mo_coeff)
        assert mo_coeff[0].dtype == cp.float64
        mo_energy = cp.asarray(mf.mo_energy)
        mo_occ = cp.asarray(mf.mo_occ)
        nao, nmo = mo_coeff[0].shape

        extype = self.extype
        if extype == 0:
            occidxb = mo_occ[1] > 0
            viridxa = mo_occ[0] ==0
            orbob = mo_coeff[1][:,occidxb]
            orbva = mo_coeff[0][:,viridxa]
            orbov = (orbob, orbva)
            e_ia = mo_energy[0][viridxa] - mo_energy[1][occidxb,None]
            hdiag = e_ia.ravel()

        elif extype == 1:
            occidxa = mo_occ[0] > 0
            viridxb = mo_occ[1] ==0
            orboa = mo_coeff[0][:,occidxa]
            orbvb = mo_coeff[1][:,viridxb]
            orbov = (orboa, orbvb)
            e_ia = mo_energy[1][viridxb] - mo_energy[0][occidxa,None]
            hdiag = e_ia.ravel()

        vresp = gen_uhf_response_sf(
            mf, hermi=0, collinear=self.collinear,
            collinear_samples=self.collinear_samples)

        def vind(zs):
            zs = cp.asarray(zs).reshape(-1, *e_ia.shape)
            orbo, orbv = orbov
            mo1 = contract('xov,pv->xpo', zs, orbv)
            dms = contract('xpo,qo->xpq', mo1, orbo.conj())
            dms = tag_array(dms, mo1=mo1, occ_coeff=orbo)
            v1ao = vresp(dms)
            v1mo = contract('xpq,qo->xpo', v1ao, orbo)
            v1mo = contract('xpo,pv->xov', v1mo, orbv.conj())
            v1mo += zs * e_ia
            return v1mo.reshape(len(v1mo), -1)

        return vind, hdiag

    def _init_guess(self, mf, nstates):
        mo_energy_a, mo_energy_b = mf.mo_energy
        mo_occ_a, mo_occ_b = mf.mo_occ
        if isinstance(mo_energy_a, cp.ndarray):
            mo_energy_a = mo_energy_a.get()
            mo_energy_b = mo_energy_b.get()
        if isinstance(mo_occ_a, cp.ndarray):
            mo_occ_a = mo_occ_a.get()
            mo_occ_b = mo_occ_b.get()

        if self.extype == 0:
            occidxb = mo_occ_b > 0
            viridxa = mo_occ_a ==0
            e_ia = mo_energy_a[viridxa] - mo_energy_b[occidxb,None]

        elif self.extype == 1:
            occidxa = mo_occ_a > 0
            viridxb = mo_occ_b ==0
            e_ia = mo_energy_b[viridxb] - mo_energy_a[occidxa,None]

        e_ia = e_ia.ravel()
        nov = e_ia.size
        nstates = min(nstates, nov)
        e_threshold = np.partition(e_ia, nstates-1)[nstates-1]
        idx = np.where(e_ia <= e_threshold)[0]
        nstates = idx.size
        e = e_ia[idx]
        idx = idx[np.argsort(e)]
        x0 = np.zeros((nstates, nov))
        for i, j in enumerate(idx):
            x0[i, j] = 1
        return np.sort(e), x0.reshape(nstates, *e_ia.shape)

    def init_guess(self, mf=None, nstates=None, wfnsym=None):
        if mf is None: mf = self._scf
        if nstates is None: nstates = self.nstates
        x0 = self._init_guess(mf, nstates)[1]
        return x0.reshape(len(x0), -1)

    def dump_flags(self, verbose=None):
        TDBase.dump_flags(self, verbose)
        logger.info(self, 'extype = %s', self.extype)
        logger.info(self, 'collinear = %s', self.collinear)
        if self.collinear == 'mcol':
            logger.info(self, 'collinear_samples = %s', self.collinear_samples)
        return self

    def check_sanity(self):
        TDBase.check_sanity(self)
        assert self.extype in (0, 1)
        assert self.collinear in ('col', 'ncol', 'mcol')
        return self

    def kernel(self, x0=None, nstates=None):
        '''Spin-flip TDA diagonalization solver
        '''
        log = logger.new_logger(self)
        cpu0 = log.init_timer()
        self.check_sanity()
        self.dump_flags()
        if nstates is None:
            nstates = self.nstates
        else:
            self.nstates = nstates

        if self.collinear == 'col' and isinstance(self._scf, KohnShamDFT):
            mf = self._scf
            ni = mf._numint
            if not ni.libxc.is_hybrid_xc(mf.xc):
                self.converged = True
                self.e, xs = self._init_guess()
                self.xy = [(x, 0) for x in xs]
                return self.e, self.xy

        x0sym = None
        if x0 is None:
            x0 = self.init_guess()

        # Keep all eigenvalues as SF-TDDFT allows triplet to singlet
        # "dexcitation"
        def all_eigs(w, v, nroots, envs):
            return w, v, np.arange(w.size)

        vind, hdiag = self.gen_vind()
        precond = self.get_precond(hdiag)

        self.converged, self.e, x1 = lr_eigh(
            vind, x0, precond, tol_residual=self.conv_tol, lindep=self.lindep,
            nroots=nstates, x0sym=x0sym, pick=all_eigs, max_cycle=self.max_cycle,
            max_memory=self.max_memory, verbose=log)

        nmo = self._scf.mo_occ[0].size
        nocca, noccb = self._scf.nelec
        nvira = nmo - nocca
        nvirb = nmo - noccb

        if self.extype == 0:
            self.xy = [(xi.reshape(noccb,nvira), 0) for xi in x1]
        elif self.extype == 1:
            self.xy = [(xi.reshape(nocca,nvirb), 0) for xi in x1]
        log.timer('SpinFlipTDA', *cpu0)
        self._finalize()
        return self.e, self.xy


def gen_tdhf_operation(mf, fock_ao=None, singlet=True, wfnsym=None):
    '''Generate function to compute

    [ A   B ][X]
    [-B* -A*][Y]
    '''
    assert fock_ao is None
    assert isinstance(mf, scf.hf.SCF)
    if isinstance(mf.mo_coeff, (tuple, list)):
        # The to_gpu() in pyscf is not able to convert SymAdaptedUHF.mo_coeff.
        # In this case, mf.mo_coeff has the type (NPArrayWithTag, NPArrayWithTag).
        # cp.asarray() for this object leads to an error in
        # cupy._core.core._array_from_nested_sequence
        mo_coeff = cp.asarray(mf.mo_coeff[0]), cp.asarray(mf.mo_coeff[1])
    else:
        mo_coeff = cp.asarray(mf.mo_coeff)
    assert mo_coeff[0].dtype == cp.float64
    mo_energy = cp.asarray(mf.mo_energy)
    mo_occ = cp.asarray(mf.mo_occ)
    occidxa = mo_occ[0] >  0
    occidxb = mo_occ[1] >  0
    viridxa = mo_occ[0] == 0
    viridxb = mo_occ[1] == 0
    orboa = mo_coeff[0][:,occidxa]
    orbob = mo_coeff[1][:,occidxb]
    orbva = mo_coeff[0][:,viridxa]
    orbvb = mo_coeff[1][:,viridxb]

    e_ia_a = mo_energy[0][viridxa] - mo_energy[0][occidxa,None]
    e_ia_b = mo_energy[1][viridxb] - mo_energy[1][occidxb,None]
    e_ia = hdiag = cp.hstack((e_ia_a.ravel(), e_ia_b.ravel()))
    nocca, nvira = e_ia_a.shape
    noccb, nvirb = e_ia_b.shape

    vresp = mf.gen_response(hermi=0)

    def vind(zs):
        nz = len(zs)
        xs, ys = zs.reshape(nz,2,-1).transpose(1,0,2)
        xs = cp.asarray(xs)
        ys = cp.asarray(ys)
        xa = xs[:,:nocca*nvira].reshape(nz,nocca,nvira)
        xb = xs[:,nocca*nvira:].reshape(nz,noccb,nvirb)
        ya = ys[:,:nocca*nvira].reshape(nz,nocca,nvira)
        yb = ys[:,nocca*nvira:].reshape(nz,noccb,nvirb)
        tmp  = contract('xov,pv->xpo', xa, orbva)
        dmsa = contract('xpo,qo->xpq', tmp, orboa.conj())
        tmp  = contract('xov,pv->xpo', xb, orbvb)
        dmsb = contract('xpo,qo->xpq', tmp, orbob.conj())
        tmp  = contract('xov,qv->xoq', ya, orbva.conj())
        dmsa+= contract('xoq,po->xpq', tmp, orboa)
        tmp  = contract('xov,qv->xoq', yb, orbvb.conj())
        dmsb+= contract('xoq,po->xpq', tmp, orbob)
        v1ao = vresp(cp.asarray((dmsa,dmsb)))
        v1a_top = contract('xpq,qo->xpo', v1ao[0], orboa)
        v1a_top = contract('xpo,pv->xov', v1a_top, orbva.conj())
        v1b_top = contract('xpq,qo->xpo', v1ao[1], orbob)
        v1b_top = contract('xpo,pv->xov', v1b_top, orbvb.conj())
        v1a_bot = contract('xpq,po->xoq', v1ao[0], orboa.conj())
        v1a_bot = contract('xoq,qv->xov', v1a_bot, orbva)
        v1b_bot = contract('xpq,po->xoq', v1ao[1], orbob.conj())
        v1b_bot = contract('xoq,qv->xov', v1b_bot, orbvb)

        v1_top = xs * e_ia
        v1_bot = ys * e_ia
        v1_top[:,:nocca*nvira] += v1a_top.reshape(nz,-1)
        v1_bot[:,:nocca*nvira] += v1a_bot.reshape(nz,-1)
        v1_top[:,nocca*nvira:] += v1b_top.reshape(nz,-1)
        v1_bot[:,nocca*nvira:] += v1b_bot.reshape(nz,-1)
        return cp.hstack([v1_top, -v1_bot])

    hdiag = cp.hstack([hdiag.ravel(), -hdiag.ravel()])
    return vind, hdiag


class TDHF(TDBase):

    singlet = None

    @lib.with_doc(gen_tdhf_operation.__doc__)
    def gen_vind(self, mf=None):
        if mf is None:
            mf = self._scf
        return gen_tdhf_operation(mf, singlet=self.singlet)

    get_precond = tdhf_gpu.TDHF.get_precond

    def init_guess(self, mf=None, nstates=None, wfnsym=None, return_symmetry=False):
        assert not return_symmetry
        x0 = TDA.init_guess(self, mf, nstates, wfnsym, return_symmetry)
        y0 = np.zeros_like(x0)
        return np.hstack([x0, y0])

    def kernel(self, x0=None, nstates=None):
        '''TDHF diagonalization with non-Hermitian eigenvalue solver
        '''
        log = logger.new_logger(self)
        cpu0 = log.init_timer()
        self.check_sanity()
        self.dump_flags()
        if nstates is None:
            nstates = self.nstates
        else:
            self.nstates = nstates

        vind, hdiag = self.gen_vind(self._scf)
        precond = self.get_precond(hdiag)

        # handle single kpt PBC SCF
        if getattr(self._scf, 'kpt', None) is not None:
            from pyscf.pbc.lib.kpts_helper import gamma_point
            assert gamma_point(self._scf.kpt)

        x0sym = None
        if x0 is None:
            x0 = self.init_guess()

        self.converged, self.e, x1 = real_eig(
            vind, x0, precond, tol_residual=self.conv_tol, lindep=self.lindep,
            nroots=nstates, x0sym=x0sym, max_cycle=self.max_cycle,
            max_memory=self.max_memory, verbose=log)

        nmo = self._scf.mo_occ[0].size
        nocca, noccb = self._scf.nelec
        nvira = nmo - nocca
        nvirb = nmo - noccb
        xy = []
        for i, z in enumerate(x1):
            x, y = z.reshape(2, -1)
            norm = lib.norm(x)**2 - lib.norm(y)**2
            if norm < 0:
                log.warn('TDDFT amplitudes |X| smaller than |Y|')
            norm = abs(norm)**-.5
            xy.append(((x[:nocca*nvira].reshape(nocca,nvira) * norm,  # X_alpha
                        x[nocca*nvira:].reshape(noccb,nvirb) * norm), # X_beta
                       (y[:nocca*nvira].reshape(nocca,nvira) * norm,  # Y_alpha
                        y[nocca*nvira:].reshape(noccb,nvirb) * norm)))# Y_beta
        self.xy = xy

        log.timer('TDHF/TDDFT', *cpu0)
        self._finalize()
        return self.e, self.xy

TDUHF = TDHF

class SpinFlipTDHF(TDBase):

    extype = SpinFlipTDA.extype
    collinear = SpinFlipTDA.collinear
    collinear_samples = SpinFlipTDA.collinear_samples

    _keys = {'extype', 'collinear', 'collinear_samples'}

    def gen_vind(self):
        '''Generate function to compute A*x for spin-flip TDDFT case.
        '''
        mf = self._scf
        assert isinstance(mf, scf.hf.SCF)
        if isinstance(mf.mo_coeff, (tuple, list)):
            # The to_gpu() in pyscf is not able to convert SymAdaptedUHF.mo_coeff.
            # In this case, mf.mo_coeff has the type (NPArrayWithTag, NPArrayWithTag).
            # cp.asarray() for this object leads to an error in
            # cupy._core.core._array_from_nested_sequence
            mo_coeff = cp.asarray(mf.mo_coeff[0]), cp.asarray(mf.mo_coeff[1])
        else:
            mo_coeff = cp.asarray(mf.mo_coeff)
        assert mo_coeff[0].dtype == cp.float64
        mo_energy = cp.asarray(mf.mo_energy)
        mo_occ = cp.asarray(mf.mo_occ)

        occidxa = mo_occ[0] > 0
        occidxb = mo_occ[1] > 0
        viridxa = mo_occ[0] ==0
        viridxb = mo_occ[1] ==0
        orboa = mo_coeff[0][:,occidxa]
        orbob = mo_coeff[1][:,occidxb]
        orbva = mo_coeff[0][:,viridxa]
        orbvb = mo_coeff[1][:,viridxb]
        e_ia_b2a = mo_energy[0][viridxa] - mo_energy[1][occidxb,None]
        e_ia_a2b = mo_energy[1][viridxb] - mo_energy[0][occidxa,None]
        nocca, nvirb = e_ia_a2b.shape
        noccb, nvira = e_ia_b2a.shape

        extype = self.extype
        if extype == 0:
            hdiag = cp.hstack([e_ia_b2a.ravel(), -e_ia_a2b.ravel()])
        else:
            hdiag = cp.hstack([e_ia_a2b.ravel(), -e_ia_b2a.ravel()])

        vresp = gen_uhf_response_sf(
            mf, hermi=0, collinear=self.collinear,
            collinear_samples=self.collinear_samples)

        def vind(zs):
            nz = len(zs)
            zs = cp.asarray(zs).reshape(nz, -1)
            if extype == 0:
                zs_b2a = zs[:,:noccb*nvira].reshape(nz,noccb,nvira)
                zs_a2b = zs[:,noccb*nvira:].reshape(nz,nocca,nvirb)
                dm_b2a = contract('xov,pv->xpo', zs_b2a, orbva)
                dm_b2a = contract('xpo,qo->xpq', dm_b2a, orbob.conj())
                dm_a2b = contract('xov,qv->xoq', zs_a2b, orbvb.conj())
                dm_a2b = contract('xoq,po->xpq', dm_a2b, orboa)
            else:
                zs_a2b = zs[:,:nocca*nvirb].reshape(nz,nocca,nvirb)
                zs_b2a = zs[:,nocca*nvirb:].reshape(nz,noccb,nvira)
                dm_b2a = contract('xov,pv->xpo', zs_b2a, orbva)
                dm_b2a = contract('xpo,qo->xpq', dm_b2a, orbob.conj())
                dm_a2b = contract('xov,qv->xoq', zs_a2b, orbvb.conj())
                dm_a2b = contract('xoq,po->xpq', dm_a2b, orboa)

            '''
            # The slow way to compute individual terms in
            # [A   B] [X]
            # [B* A*] [Y]
            dms = cp.vstack([dm_b2a, dm_a2b])
            v1ao = vresp(dms)
            v1ao_b2a, v1ao_a2b = v1ao[:nz], v1ao[nz:]
            if extype == 0:
                # A*X = (aI||Jb) * z_b2a = -(ab|IJ) * z_b2a
                v1A_b2a = contract('xpq,qo->xpo', v1ao_b2a, orbob)
                v1A_b2a = contract('xpo,pv->xov', v1A_b2a, orbva.conj())
                # (A*)*Y = (iA||Bj) * z_a2b = -(ij|BA) * z_a2b
                v1A_a2b = contract('xpq,po->xoq', v1ao_a2b, orboa.conj())
                v1A_a2b = contract('xoq,qv->xov', v1A_a2b, orbvb)
                # B*Y = (aI||Bj) * z_a2b = -(aj|BI) * z_a2b
                v1B_b2a = contract('xpq,qo->xpo', v1ao_a2b, orbob)
                v1B_b2a = contract('xpo,pv->xov', v1B_b2a, orbva.conj())
                # (B*)*X = (iA||Jb) * z_b2a = -(ib|JA) * z_b2a
                v1B_a2b = contract('xpq,po->xoq', v1ao_b2a, orboa.conj())
                v1B_a2b = contract('xoq,qv->xov', v1B_a2b, orbvb)
                # add the orbital energy difference in A matrix.
                v1_top = v1A_b2a + v1B_b2a + zs_b2a * e_ia_b2a
                v1_bot = v1B_a2b + v1A_a2b + zs_a2b * e_ia_a2b
                hx = cp.hstack([v1_top.reshape(nz,-1), -v1_bot.reshape(nz,-1)])
            else:
                # A*X = (Ai||jB) * z_a2b = -(AB|ij) * z_a2b
                v1A_a2b = contract('xpq,qo->xpo', v1ao_a2b, orboa)
                v1A_a2b = contract('xpo,pv->xov', v1A_a2b, orbvb.conj())
                # (A*)*Y = (Ia||bJ) * z_b2a = -(IJ|ba) * z_b2a
                v1A_b2a = contract('xpq,po->xoq', v1ao_b2a, orbob.conj())
                v1A_b2a = contract('xoq,qv->xov', v1A_b2a, orbva)
                # B*Y = (Ai||bJ) * z_b2a = -(AJ|bi) * z_b2a
                v1B_a2b = contract('xpq,qo->xpo', v1ao_b2a, orboa)
                v1B_a2b = contract('xpo,pv->xov', v1B_a2b, orbvb.conj())
                # (B*)*X = (Ia||jB) * z_a2b = -(IB|ja) * z_a2b
                v1B_b2a = contract('xpq,po->xoq', v1ao_a2b, orbob.conj())
                v1B_b2a = contract('xoq,qv->xov', v1B_b2a, orbva)
                # add the orbital energy difference in A matrix.
                v1_top = v1A_a2b + v1B_a2b + zs_a2b * e_ia_a2b
                v1_bot = v1B_b2a + v1A_b2a + zs_b2a * e_ia_b2a
                hx = cp.hstack([v1_top.reshape(nz,-1), -v1_bot.reshape(nz,-1)])
            '''

            # [A   B] [X]
            # [B* A*] [Y]
            # is simplified to
            dms = dm_b2a + dm_a2b
            v1ao = vresp(dms)
            if extype == 0:
                # v1_top = A*X+B*Y
                # A*X = (aI||Jb) * z_b2a = -(ab|JI) * z_b2a
                # B*Y = (aI||Bj) * z_a2b = -(aj|BI) * z_a2b
                v1_top = contract('xpq,qo->xpo', v1ao, orbob)
                v1_top = contract('xpo,pv->xov', v1_top, orbva.conj())
                # (A*)*Y = (iA||Bj) * z_a2b = -(ij|BA) * z_a2b
                # (B*)*X = (iA||Jb) * z_b2a = -(ib|JA) * z_b2a
                # v1_bot = (B*)*X + (A*)*Y
                v1_bot = contract('xpq,po->xoq', v1ao, orboa.conj())
                v1_bot = contract('xoq,qv->xov', v1_bot, orbvb)
                # add the orbital energy difference in A matrix.
                v1_top += zs_b2a * e_ia_b2a
                v1_bot += zs_a2b * e_ia_a2b
            else:
                # v1_top = A*X+B*Y
                # A*X = (Ai||jB) * z_a2b = -(AB|ji) * z_a2b
                # B*Y = (Ai||bJ) * z_b2a = -(AJ|bi) * z_b2a
                v1_top = contract('xpq,qo->xpo', v1ao, orboa)
                v1_top = contract('xpo,pv->xov', v1_top, orbvb.conj())
                # v1_bot = (B*)*X + (A*)*Y
                # (A*)*Y = (Ia||bJ) * z_b2a = -(IJ|ba) * z_b2a
                # (B*)*X = (Ia||jB) * z_a2b = -(IB|ja) * z_a2b
                v1_bot = contract('xpq,po->xoq', v1ao, orbob.conj())
                v1_bot = contract('xoq,qv->xov', v1_bot, orbva)
                # add the orbital energy difference in A matrix.
                v1_top += zs_a2b * e_ia_a2b
                v1_bot += zs_b2a * e_ia_b2a
            hx = cp.hstack([v1_top.reshape(nz,-1), -v1_bot.reshape(nz,-1)])
            return hx

        return vind, hdiag

    _init_guess = SpinFlipTDA._init_guess

    def init_guess(self, mf=None, nstates=None, wfnsym=None):
        if mf is None: mf = self._scf
        if nstates is None: nstates = self.nstates
        x0 = self._init_guess(mf, nstates)[1]
        nx = len(x0)
        nmo = mf.mo_occ[0].size
        nocca, noccb = mf.nelec
        nvira = nmo - nocca
        nvirb = nmo - noccb
        if self.extype == 0:
            y0 = np.zeros((nx, nocca*nvirb))
        else:
            y0 = np.zeros((nx, noccb*nvira))
        return np.hstack([x0.reshape(nx,-1), y0])

    dump_flags = SpinFlipTDA.dump_flags
    check_sanity = SpinFlipTDA.check_sanity

    def kernel(self, x0=None, nstates=None):
        '''Spin-flip TDA diagonalization solver
        '''
        # TODO: Enable this feature after updating the TDDFT davidson algorithm
        # in pyscf main branch
        raise RuntimeError('Numerical issues in lr_eig')
        log = logger.new_logger(self)
        cpu0 = log.init_timer()
        self.check_sanity()
        self.dump_flags()
        if nstates is None:
            nstates = self.nstates
        else:
            self.nstates = nstates

        if self.collinear == 'col' and isinstance(self._scf, KohnShamDFT):
            raise NotImplementedError

        x0sym = None
        if x0 is None:
            x0 = self.init_guess()

        real_system = self._scf.mo_coeff[0].dtype == np.float64
        def pickeig(w, v, nroots, envs):
            realidx = np.where((abs(w.imag) < REAL_EIG_THRESHOLD) &
                                  (w.real > self.positive_eig_threshold))[0]
            return lib.linalg_helper._eigs_cmplx2real(w, v, realidx, real_system)

        vind, hdiag = self.gen_vind()
        precond = self.get_precond(hdiag)

        self.converged, self.e, x1 = lr_eig(
            vind, x0, precond, tol_residual=self.conv_tol, lindep=self.lindep,
            nroots=nstates, x0sym=x0sym, pick=pickeig, max_cycle=self.max_cycle,
            max_memory=self.max_memory, verbose=log)

        nmo = self._scf.mo_occ[0].size
        nocca, noccb = self._scf.nelec
        nvira = nmo - nocca
        nvirb = nmo - noccb

        if self.extype == 0:
            def norm_xy(z):
                x = z[:noccb*nvira].reshape(noccb,nvira)
                y = z[noccb*nvira:].reshape(nocca,nvirb)
                norm = lib.norm(x)**2 - lib.norm(y)**2
                #assert norm > 0
                norm = abs(norm) ** -.5
                return x*norm, y*norm
        elif self.extype == 1:
            def norm_xy(z):
                x = z[:nocca*nvirb].reshape(nocca,nvirb)
                y = z[nocca*nvirb:].reshape(noccb,nvira)
                norm = lib.norm(x)**2 - lib.norm(y)**2
                #assert norm > 0
                norm = abs(norm) ** -.5
                return x*norm, y*norm

        self.xy = [norm_xy(z) for z in x1]
        log.timer('SpinFlipTDDFT', *cpu0)
        self._finalize()
        return self.e, self.xy

scf.uhf.UHF.TDA = lib.class_as_method(TDA)
scf.uhf.UHF.TDHF = lib.class_as_method(TDHF)
scf.uhf.UHF.SFTDA = lib.class_as_method(SpinFlipTDA)
scf.uhf.UHF.SFTDHF = lib.class_as_method(SpinFlipTDHF)<|MERGE_RESOLUTION|>--- conflicted
+++ resolved
@@ -42,11 +42,6 @@
     B has three items: (B_aaaa, B_aabb, B_bbbb).
     B_bbaa = B_aabb.transpose(2,3,0,1).
     '''
-<<<<<<< HEAD
-    if hasattr(mf, 'with_df'):
-        raise NotImplementedError('DF-TDDFT is not implemented')
-=======
->>>>>>> b232f0b9
 
     if mo_energy is None:
         mo_energy = mf.mo_energy
@@ -89,11 +84,6 @@
     b = (b_aa, b_ab, b_bb)
 
     def add_hf_(a, b, hyb=1):
-<<<<<<< HEAD
-        eri = mol.intor('int2e_sph', aosym='s8')
-        eri= ao2mo.restore(1, eri, nao)
-        eri = cp.asarray(eri)
-=======
         if hasattr(mf, 'with_df'):
             from gpu4pyscf.df import int3c2e
             auxmol = mf.with_df.auxmol
@@ -109,7 +99,6 @@
             eri = mol.intor('int2e_sph', aosym='s8')
             eri= ao2mo.restore(1, eri, nao)
             eri = cp.asarray(eri)
->>>>>>> b232f0b9
 
         eri_aa = cp.einsum('pjkl,pi->ijkl', eri, orbo_a.conj())
         eri_aa = cp.einsum('ipkl,pj->ijkl', eri_aa, mo_a)
@@ -156,30 +145,6 @@
 
         add_hf_(a, b, hyb)
         if omega != 0:  # For RSH
-<<<<<<< HEAD
-            with mol.with_range_coulomb(omega):
-                eri = mol.intor('int2e_sph', aosym='s8')
-                eri= ao2mo.restore(1, eri, nao)
-                eri = cp.asarray(eri)
-
-                eri_aa = cp.einsum('pjkl,pi->ijkl', eri, orbo_a.conj())
-                eri_aa = cp.einsum('ipkl,pj->ijkl', eri_aa, mo_a)
-                eri_aa = cp.einsum('ijpl,pk->ijkl', eri_aa, mo_a.conj())
-                eri_aa = cp.einsum('ijkp,pl->ijkl', eri_aa, mo_a)
-
-                eri_bb = cp.einsum('pjkl,pi->ijkl', eri, orbo_b.conj())
-                eri_bb = cp.einsum('ipkl,pj->ijkl', eri_bb, mo_b)
-                eri_bb = cp.einsum('ijpl,pk->ijkl', eri_bb, mo_b.conj())
-                eri_bb = cp.einsum('ijkp,pl->ijkl', eri_bb, mo_b)
-
-                a_aa, a_ab, a_bb = a
-                b_aa, b_ab, b_bb = b
-                k_fac = alpha - hyb
-                a_aa -= cp.einsum('ijba->iajb', eri_aa[:nocc_a,:nocc_a,nocc_a:,nocc_a:]) * k_fac
-                b_aa -= cp.einsum('jaib->iajb', eri_aa[:nocc_a,nocc_a:,:nocc_a,nocc_a:]) * k_fac
-                a_bb -= cp.einsum('ijba->iajb', eri_bb[:nocc_b,:nocc_b,nocc_b:,nocc_b:]) * k_fac
-                b_bb -= cp.einsum('jaib->iajb', eri_bb[:nocc_b,nocc_b:,:nocc_b,nocc_b:]) * k_fac
-=======
             if hasattr(mf, 'with_df'):
                 from gpu4pyscf.df import int3c2e
                 auxmol = mf.with_df.auxmol
@@ -215,7 +180,6 @@
             b_aa -= cp.einsum('jaib->iajb', eri_aa[:nocc_a,nocc_a:,:nocc_a,nocc_a:]) * k_fac
             a_bb -= cp.einsum('ijba->iajb', eri_bb[:nocc_b,:nocc_b,nocc_b:,nocc_b:]) * k_fac
             b_bb -= cp.einsum('jaib->iajb', eri_bb[:nocc_b,nocc_b:,:nocc_b,nocc_b:]) * k_fac
->>>>>>> b232f0b9
 
         xctype = ni._xc_type(mf.xc)
         opt = getattr(ni, 'gdftopt', None)
@@ -433,17 +397,12 @@
         return get_ab(mf)
 
     def nuc_grad_method(self):
-<<<<<<< HEAD
-        from gpu4pyscf.grad import tduhf
-        return tduhf.Gradients(self)
-=======
         if hasattr(self._scf,'with_df'):
             from gpu4pyscf.df.grad import tduhf
             return tduhf.Gradients(self)
         else:
             from gpu4pyscf.grad import tduhf
             return tduhf.Gradients(self)
->>>>>>> b232f0b9
 
     def _contract_multipole(tdobj, ints, hermi=True, xy=None):
         if xy is None: xy = tdobj.xy
