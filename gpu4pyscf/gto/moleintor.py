# Copyright 2024 The GPU4PySCF Authors. All Rights Reserved.
#
# This program is free software: you can redistribute it and/or modify
# it under the terms of the GNU General Public License as published by
# the Free Software Foundation, either version 3 of the License, or
# (at your option) any later version.
#
# This program is distributed in the hope that it will be useful,
# but WITHOUT ANY WARRANTY; without even the implied warranty of
# MERCHANTABILITY or FITNESS FOR A PARTICULAR PURPOSE.  See the
# GNU General Public License for more details.
#
# You should have received a copy of the GNU General Public License
# along with this program.  If not, see <http://www.gnu.org/licenses/>.

import ctypes
import cupy as cp
import numpy as np

from pyscf.scf import _vhf
from pyscf.gto import ATOM_OF
from pyscf.lib import c_null_ptr
from gpu4pyscf.lib.cupy_helper import load_library, cart2sph, block_c2s_diag, get_avail_mem
from gpu4pyscf.lib import logger
from gpu4pyscf.scf.int4c2e import BasisProdCache
from gpu4pyscf.df.int3c2e import sort_mol, _split_l_ctr_groups, get_pairing
from gpu4pyscf.gto.mole import basis_seg_contraction
from gpu4pyscf.__config__ import _num_devices, _streams

BLKSIZE = 128

libgvhf = load_library('libgvhf')
libgint = load_library('libgint')

class VHFOpt(_vhf.VHFOpt):
    def __init__(self, mol, intor='int2e', prescreen='CVHFnoscreen',
                 qcondname='CVHFsetnr_direct_scf', dmcondname=None):
        self.mol = mol
        self._sorted_mol = None

        self._intor = intor
        self._prescreen = prescreen
        self._qcondname = qcondname
        self._dmcondname = dmcondname

        self.cart_ao_loc = []
        self.sph_ao_loc = []

        self.angular = None

        self.cp_idx = None
        self.cp_jdx = None

        self.log_qs = None

    init_cvhf_direct = _vhf.VHFOpt.init_cvhf_direct

    def clear(self):
        _vhf.VHFOpt.__del__(self)
        for n, bpcache in self._bpcache.items():
            libgvhf.GINTdel_basis_prod(ctypes.byref(bpcache))
        return self

    def __del__(self):
        try:
            self.clear()
        except AttributeError:
            pass

    def build(self, cutoff=1e-13, group_size=BLKSIZE, diag_block_with_triu=False, aosym=True):
        original_mol = self.mol
        mol = basis_seg_contraction(original_mol, allow_replica=True)

        log = logger.new_logger(original_mol, original_mol.verbose)
        cput0 = log.init_timer()
        _sorted_mol, sorted_idx, uniq_l_ctr, l_ctr_counts = sort_mol(mol, log=log)
        self._sorted_mol = _sorted_mol

        if group_size is not None :
            uniq_l_ctr, l_ctr_counts = _split_l_ctr_groups(uniq_l_ctr, l_ctr_counts, group_size)
        self.l_ctr_counts = l_ctr_counts

        # Initialize vhfopt after reordering mol._bas
        _vhf.VHFOpt.__init__(self, _sorted_mol, self._intor, self._prescreen,
                             self._qcondname, self._dmcondname)
        self.direct_scf_tol = cutoff

        # TODO: is it more accurate to filter with overlap_cond (or exp_cond)?
        q_cond = self.get_q_cond()
        cput1 = log.timer_debug1('Initialize q_cond', *cput0)
        l_ctr_offsets = np.append(0, np.cumsum(l_ctr_counts))
        log_qs, pair2bra, pair2ket = get_pairing(
            l_ctr_offsets, l_ctr_offsets, q_cond,
            diag_block_with_triu=diag_block_with_triu, aosym=aosym)
        self.log_qs = log_qs.copy()
        cput1 = log.timer_debug1('Get AO pairing', *cput1)

        # contraction coefficient for ao basis
        cart_ao_loc = _sorted_mol.ao_loc_nr(cart=True)
        sph_ao_loc = _sorted_mol.ao_loc_nr(cart=False)
        self.cart_ao_loc = [cart_ao_loc[cp] for cp in l_ctr_offsets]
        self.sph_ao_loc = [sph_ao_loc[cp] for cp in l_ctr_offsets]
        self.angular = [l[0] for l in uniq_l_ctr]

        # Sorted AO indices
        ao_loc = mol.ao_loc_nr(cart=original_mol.cart)
        ao_idx = np.array_split(np.arange(original_mol.nao), ao_loc[1:-1])
        self._ao_idx = np.hstack([ao_idx[i] for i in sorted_idx])
        cput1 = log.timer_debug1('AO indices', *cput1)

        ao_loc = cart_ao_loc

        self.pair2bra = pair2bra
        self.pair2ket = pair2ket
        self.l_ctr_offsets = l_ctr_offsets
        bas_pair2shls = np.hstack(pair2bra + pair2ket).astype(np.int32).reshape(2,-1)
        bas_pairs_locs = np.append(0, np.cumsum([x.size for x in pair2bra])).astype(np.int32)
        self.bas_pair2shls = bas_pair2shls
        self.bas_pairs_locs = bas_pairs_locs
        ncptype = len(log_qs)

        cp_idx, cp_jdx = np.tril_indices(len(uniq_l_ctr))
        l_ij = list(zip(uniq_l_ctr[cp_idx, 0], uniq_l_ctr[cp_jdx, 0]))
        self.l_ij = np.asarray(l_ij)
        def get_n_hermite_density_of_angular_pair(l):
            return (l + 1) * (l + 2) * (l + 3) // 6
        n_density_per_pair = np.array([ get_n_hermite_density_of_angular_pair(li + lj) for (li, lj) in l_ij ])
        n_density_per_angular_pair = (bas_pairs_locs[1:] - bas_pairs_locs[:-1]) * n_density_per_pair
        self.density_offset = np.append(0, np.cumsum(n_density_per_angular_pair)).astype(np.int32)

        self._bpcache = {}
        for n in range(_num_devices):
            with cp.cuda.Device(n), _streams[n]:
                bpcache = ctypes.POINTER(BasisProdCache)()
                scale_shellpair_diag = 1.0
                libgint.GINTinit_basis_prod(
                    ctypes.byref(bpcache), ctypes.c_double(scale_shellpair_diag),
                    ao_loc.ctypes.data_as(ctypes.c_void_p),
                    bas_pair2shls.ctypes.data_as(ctypes.c_void_p),
                    bas_pairs_locs.ctypes.data_as(ctypes.c_void_p), ctypes.c_int(ncptype),
                    _sorted_mol._atm.ctypes.data_as(ctypes.c_void_p), ctypes.c_int(_sorted_mol.natm),
                    _sorted_mol._bas.ctypes.data_as(ctypes.c_void_p), ctypes.c_int(_sorted_mol.nbas),
                    _sorted_mol._env.ctypes.data_as(ctypes.c_void_p))
                self._bpcache[n] = bpcache

        cput1 = log.timer_debug1('Initialize GPU cache', *cput1)
        ncptype = len(self.log_qs)
        self.aosym = aosym
        if aosym:
            self.cp_idx, self.cp_jdx = np.tril_indices(ncptype)
        else:
            nl = int(round(np.sqrt(ncptype)))
            self.cp_idx, self.cp_jdx = np.unravel_index(np.arange(ncptype), (nl, nl))

        if original_mol.cart:
            self.ao_loc = self.cart_ao_loc
        else:
            self.ao_loc = self.sph_ao_loc

<<<<<<< HEAD
=======
    def sort_orbitals(self, mat, axis=[]):
        ''' Transform given axis of a matrix into sorted AO,
        and transform given auxiliary axis of a matrix into sorted auxiliary AO
        '''
        idx = self._ao_idx
        shape_ones = (1,) * mat.ndim
        fancy_index = []
        for dim, n in enumerate(mat.shape):
            if dim in axis:
                assert n == len(idx)
                indices = idx
            else:
                indices = np.arange(n)
            idx_shape = shape_ones[:dim] + (-1,) + shape_ones[dim+1:]
            fancy_index.append(indices.reshape(idx_shape))
        return mat[tuple(fancy_index)]

>>>>>>> 28323a5d
    @property
    def bpcache(self):
        device_id = cp.cuda.Device().id
        bpcache = self._bpcache[device_id]
        return bpcache

    @property
    def cart2sph(self):
        return block_c2s_diag(self.angular, self.l_ctr_counts)
# end of class VHFOpt


<<<<<<< HEAD
def get_int3c1e(mol, grids, charge_exponents, intopt):
=======
def get_int3c1e(mol, grids, intopt):
>>>>>>> 28323a5d
    omega = mol.omega
    assert omega >= 0.0, "Short-range one electron integrals with GPU acceleration is not implemented."

    nao = mol.nao
    ngrids = grids.shape[0]
    total_double_number = ngrids * nao * nao
    cp.get_default_memory_pool().free_all_blocks()
    avail_mem = get_avail_mem()
    reserved_available_memory = avail_mem // 4 # Leave space for further allocations
    allowed_double_number = reserved_available_memory // 8
    n_grid_split = int(np.ceil(total_double_number / allowed_double_number))
    if (n_grid_split > 100):
        raise Exception(f"Available GPU memory ({avail_mem / 1e9 : .1f} GB) is too small for the 3 center integral, "
                        "which requires {total_double_number * 8 / 1e9 : .1f} GB of memory")
    ngrids_per_split = (ngrids + n_grid_split - 1) // n_grid_split

    int3c_pinned_memory_pool = cp.cuda.alloc_pinned_memory(ngrids * nao * nao * np.array([1.0]).nbytes)
    int3c = np.frombuffer(int3c_pinned_memory_pool, np.float64, ngrids * nao * nao).reshape([ngrids, nao, nao], order='C')
    # int3c = np.zeros([ngrids, nao, nao], order='C') # Using unpinned (pageable) memory, each memcpy is much slower, but there's no initialization time

    grids = cp.asarray(grids, order='C')
    if charge_exponents is not None:
        charge_exponents = cp.asarray(charge_exponents, order='C')

    for i_grid_split in range(0, ngrids, ngrids_per_split):
        ngrids_of_split = np.min([ngrids_per_split, ngrids - i_grid_split])
        int3c_grid_slice = cp.zeros([ngrids_of_split, nao, nao], order='C')
        for cp_ij_id, _ in enumerate(intopt.log_qs):
            cpi = intopt.cp_idx[cp_ij_id]
            cpj = intopt.cp_jdx[cp_ij_id]
            li = intopt.angular[cpi]
            lj = intopt.angular[cpj]

            stream = cp.cuda.get_current_stream()
            nao_cart = intopt._sorted_mol.nao

            log_q_ij = intopt.log_qs[cp_ij_id]

            nbins = 1
            bins_locs_ij = np.array([0, len(log_q_ij)], dtype=np.int32)

            i0, i1 = intopt.cart_ao_loc[cpi], intopt.cart_ao_loc[cpi+1]
            j0, j1 = intopt.cart_ao_loc[cpj], intopt.cart_ao_loc[cpj+1]
            ni = i1 - i0
            nj = j1 - j0

            ao_offsets = np.array([i0, j0], dtype=np.int32)
            strides = np.array([ni, ni*nj], dtype=np.int32)

            int3c_angular_slice = cp.zeros([ngrids_of_split, j1-j0, i1-i0], order='C')

            charge_exponents_pointer = c_null_ptr()
            if charge_exponents is not None:
                charge_exponents_pointer = charge_exponents[i_grid_split : i_grid_split + ngrids_of_split].data.ptr

            err = libgint.GINTfill_int3c1e(
                ctypes.cast(stream.ptr, ctypes.c_void_p),
                intopt.bpcache,
                ctypes.cast(grids[i_grid_split : i_grid_split + ngrids_of_split, :].data.ptr, ctypes.c_void_p),
                ctypes.cast(charge_exponents_pointer, ctypes.c_void_p),
                ctypes.c_int(ngrids_of_split),
                ctypes.cast(int3c_angular_slice.data.ptr, ctypes.c_void_p),
                ctypes.c_int(nao_cart),
                strides.ctypes.data_as(ctypes.c_void_p),
                ao_offsets.ctypes.data_as(ctypes.c_void_p),
                bins_locs_ij.ctypes.data_as(ctypes.c_void_p),
                ctypes.c_int(nbins),
                ctypes.c_int(cp_ij_id),
                ctypes.c_double(omega))

            if err != 0:
                raise RuntimeError('GINTfill_int3c1e failed')

            i0, i1 = intopt.ao_loc[cpi], intopt.ao_loc[cpi+1]
            j0, j1 = intopt.ao_loc[cpj], intopt.ao_loc[cpj+1]
            if not mol.cart:
                int3c_angular_slice = cart2sph(int3c_angular_slice, axis=1, ang=lj)
                int3c_angular_slice = cart2sph(int3c_angular_slice, axis=2, ang=li)

            int3c_grid_slice[:, j0:j1, i0:i1] = int3c_angular_slice

        row, col = np.tril_indices(nao)
        int3c_grid_slice[:, row, col] = int3c_grid_slice[:, col, row]
        ao_idx = np.argsort(intopt._ao_idx)
        grid_idx = np.arange(ngrids_of_split)
        int3c_grid_slice = int3c_grid_slice[np.ix_(grid_idx, ao_idx, ao_idx)]

        int3c_grid_slice.get(out = int3c[i_grid_split : i_grid_split + ngrids_of_split, :, :])

    return int3c

<<<<<<< HEAD
def get_int3c1e_charge_contracted(mol, grids, charge_exponents, charges, intopt):
=======
def get_int3c1e_charge_contracted(mol, grids, charges, intopt):
>>>>>>> 28323a5d
    omega = mol.omega
    assert omega >= 0.0, "Short-range one electron integrals with GPU acceleration is not implemented."

    nao = mol.nao

    assert charges.ndim == 1 and charges.shape[0] == grids.shape[0]

    grids = cp.asarray(grids, order='C')
    charges = cp.asarray(charges)
    if charge_exponents is not None:
        charge_exponents = cp.asarray(charge_exponents, order='C')

    int1e = cp.zeros([mol.nao, mol.nao], order='C')
    for cp_ij_id, _ in enumerate(intopt.log_qs):
        cpi = intopt.cp_idx[cp_ij_id]
        cpj = intopt.cp_jdx[cp_ij_id]
        li = intopt.angular[cpi]
        lj = intopt.angular[cpj]

        stream = cp.cuda.get_current_stream()
        nao_cart = intopt._sorted_mol.nao

        log_q_ij = intopt.log_qs[cp_ij_id]

        nbins = 1
        bins_locs_ij = np.array([0, len(log_q_ij)], dtype=np.int32)

        i0, i1 = intopt.cart_ao_loc[cpi], intopt.cart_ao_loc[cpi+1]
        j0, j1 = intopt.cart_ao_loc[cpj], intopt.cart_ao_loc[cpj+1]
        ni = i1 - i0
        nj = j1 - j0

        ao_offsets = np.array([i0, j0], dtype=np.int32)
        strides = np.array([ni, ni*nj], dtype=np.int32)

        charge_exponents_pointer = c_null_ptr()
        if charge_exponents is not None:
            charge_exponents_pointer = charge_exponents.data.ptr

        ngrids = grids.shape[0]
        # n_charge_sum_per_thread = 1 # means every thread processes one pair and one grid
        # n_charge_sum_per_thread = ngrids # or larger number gaurantees one thread processes one pair and all grid points
        n_charge_sum_per_thread = 10

        int1e_angular_slice = cp.zeros([j1-j0, i1-i0], order='C')

        err = libgint.GINTfill_int3c1e_charge_contracted(
            ctypes.cast(stream.ptr, ctypes.c_void_p),
            intopt.bpcache,
            ctypes.cast(grids.data.ptr, ctypes.c_void_p),
            ctypes.cast(charges.data.ptr, ctypes.c_void_p),
            ctypes.cast(charge_exponents_pointer, ctypes.c_void_p),
            ctypes.c_int(ngrids),
            ctypes.cast(int1e_angular_slice.data.ptr, ctypes.c_void_p),
            ctypes.c_int(nao_cart),
            strides.ctypes.data_as(ctypes.c_void_p),
            ao_offsets.ctypes.data_as(ctypes.c_void_p),
            bins_locs_ij.ctypes.data_as(ctypes.c_void_p),
            ctypes.c_int(nbins),
            ctypes.c_int(cp_ij_id),
            ctypes.c_double(omega),
            ctypes.c_int(n_charge_sum_per_thread))

        if err != 0:
            raise RuntimeError('GINTfill_int3c1e_charge_contracted failed')

        i0, i1 = intopt.ao_loc[cpi], intopt.ao_loc[cpi+1]
        j0, j1 = intopt.ao_loc[cpj], intopt.ao_loc[cpj+1]
        if not mol.cart:
            int1e_angular_slice = cart2sph(int1e_angular_slice, axis=0, ang=lj)
            int1e_angular_slice = cart2sph(int1e_angular_slice, axis=1, ang=li)

        int1e[j0:j1, i0:i1] = int1e_angular_slice

    row, col = np.tril_indices(nao)
    int1e[row, col] = int1e[col, row]
    ao_idx = np.argsort(intopt._ao_idx)
    int1e = int1e[np.ix_(ao_idx, ao_idx)]

    return int1e

<<<<<<< HEAD
def get_int3c1e_density_contracted(mol, grids, charge_exponents, dm, intopt):
=======
def get_int3c1e_density_contracted(mol, grids, dm, intopt):
>>>>>>> 28323a5d
    omega = mol.omega
    assert omega >= 0.0, "Short-range one electron integrals with GPU acceleration is not implemented."

    dm = cp.asarray(dm)
    if dm.ndim == 3:
<<<<<<< HEAD
=======
        if dm.shape[0] > 2:
            print("Warning: There are more than two density matrices to contract with one electron integrals, "
                  "it's not from an unrestricted calculation, and we're unsure about your purpose. "
                  "We sum the density matrices up, please check if that's expected.")
>>>>>>> 28323a5d
        dm = cp.einsum("ijk->jk", dm)

    assert dm.ndim == 2
    assert dm.shape[0] == dm.shape[1] and dm.shape[0] == mol.nao

    nao_cart = intopt._sorted_mol.nao
    ngrids = grids.shape[0]

<<<<<<< HEAD
    dm = dm[np.ix_(intopt._ao_idx, intopt._ao_idx)] # intopt.ao_idx is in spherical basis
=======
    dm = intopt.sort_orbitals(dm, [0,1])
>>>>>>> 28323a5d
    if not mol.cart:
        cart2sph_transformation_matrix = intopt.cart2sph
        # TODO: This part is inefficient (O(N^3)), should be changed to the O(N^2) algorithm
        dm = cart2sph_transformation_matrix @ dm @ cart2sph_transformation_matrix.T
    dm = dm.flatten(order='F') # Column major order matches (i + j * n_ao) access pattern in the C function

    dm = cp.asnumpy(dm)

    ao_loc_sorted_order = intopt._sorted_mol.ao_loc_nr(cart = True)
    l_ij = intopt.l_ij.T.flatten()
    bas_coords = intopt._sorted_mol.atom_coords()[intopt._sorted_mol._bas[:, ATOM_OF]].flatten()

    n_total_hermite_density = intopt.density_offset[-1]
    dm_pair_ordered = np.zeros(n_total_hermite_density)
    libgvhf.GINTinit_J_density_rys_preprocess(dm.ctypes.data_as(ctypes.c_void_p),
                                              dm_pair_ordered.ctypes.data_as(ctypes.c_void_p),
                                              ctypes.c_int(1), ctypes.c_int(nao_cart), ctypes.c_int(len(intopt.bas_pairs_locs) - 1),
                                              intopt.bas_pair2shls.ctypes.data_as(ctypes.c_void_p),
                                              intopt.bas_pairs_locs.ctypes.data_as(ctypes.c_void_p),
                                              l_ij.ctypes.data_as(ctypes.c_void_p),
                                              intopt.density_offset.ctypes.data_as(ctypes.c_void_p),
                                              ao_loc_sorted_order.ctypes.data_as(ctypes.c_void_p),
                                              bas_coords.ctypes.data_as(ctypes.c_void_p))

    dm_pair_ordered = cp.asarray(dm_pair_ordered)

    n_threads_per_block_1d = 16
    n_max_blocks_per_grid_1d = 65535
    n_max_threads_1d = n_threads_per_block_1d * n_max_blocks_per_grid_1d
    n_grid_split = int(np.ceil(ngrids / n_max_threads_1d))
    if (n_grid_split > 100):
        print(f"Grid dimension = {ngrids} is too large, more than 100 kernels for one electron integral will be launched.")
    ngrids_per_split = (ngrids + n_grid_split - 1) // n_grid_split

    grids = cp.asarray(grids, order='C')
    if charge_exponents is not None:
        charge_exponents = cp.asarray(charge_exponents, order='C')

    int3c_density_contracted = cp.zeros(ngrids)

    for i_grid_split in range(0, ngrids, ngrids_per_split):
        ngrids_of_split = np.min([ngrids_per_split, ngrids - i_grid_split])
        for cp_ij_id, _ in enumerate(intopt.log_qs):
            stream = cp.cuda.get_current_stream()

            log_q_ij = intopt.log_qs[cp_ij_id]

            nbins = 1
            bins_locs_ij = np.array([0, len(log_q_ij)], dtype=np.int32)

<<<<<<< HEAD
            charge_exponents_pointer = c_null_ptr()
            if charge_exponents is not None:
                charge_exponents_pointer = charge_exponents[i_grid_split : i_grid_split + ngrids_of_split].data.ptr

=======
>>>>>>> 28323a5d
            # n_pair_sum_per_thread = 1 # means every thread processes one pair and one grid
            # n_pair_sum_per_thread = nao_cart # or larger number gaurantees one thread processes one grid and all pairs of the same type
            n_pair_sum_per_thread = nao_cart

            err = libgint.GINTfill_int3c1e_density_contracted(
                ctypes.cast(stream.ptr, ctypes.c_void_p),
                intopt.bpcache,
                ctypes.cast(grids[i_grid_split : i_grid_split + ngrids_of_split, :].data.ptr, ctypes.c_void_p),
                ctypes.cast(charge_exponents_pointer, ctypes.c_void_p),
                ctypes.c_int(ngrids_of_split),
                ctypes.cast(dm_pair_ordered.data.ptr, ctypes.c_void_p),
                intopt.density_offset.ctypes.data_as(ctypes.c_void_p),
                ctypes.cast(int3c_density_contracted[i_grid_split : i_grid_split + ngrids_of_split].data.ptr, ctypes.c_void_p),
                bins_locs_ij.ctypes.data_as(ctypes.c_void_p),
                ctypes.c_int(nbins),
                ctypes.c_int(cp_ij_id),
                ctypes.c_double(omega),
                ctypes.c_int(n_pair_sum_per_thread))

            if err != 0:
                raise RuntimeError('GINTfill_int3c1e_density_contracted failed')

    return int3c_density_contracted

<<<<<<< HEAD
def intor(mol, intor, grids, charge_exponents=None, dm=None, charges=None, direct_scf_tol=1e-13, intopt=None):
=======
def intor(mol, intor, grids, dm=None, charges=None, direct_scf_tol=1e-13, intopt=None):
>>>>>>> 28323a5d
    assert intor == 'int1e_grids'
    assert grids is not None
    assert dm is None or charges is None, \
        "Are you sure you want to contract the one electron integrals with both charge and density? " + \
        "If so, pass in density, obtain the result with n_charge and contract with the charges yourself."

    if intopt is None:
        intopt = VHFOpt(mol)
        intopt.build(direct_scf_tol)
    else:
        assert isinstance(intopt, VHFOpt), \
            f"Please make sure intopt is a {VHFOpt.__module__}.{VHFOpt.__name__} object."
        assert hasattr(intopt, "density_offset"), "Please call build() function for VHFOpt object first."

    if dm is None and charges is None:
<<<<<<< HEAD
        return get_int3c1e(mol, grids, charge_exponents, intopt)
    elif dm is not None:
        return get_int3c1e_density_contracted(mol, grids, charge_exponents, dm, intopt)
    elif charges is not None:
        return get_int3c1e_charge_contracted(mol, grids, charge_exponents, charges, intopt)
=======
        return get_int3c1e(mol, grids, intopt)
    elif dm is not None:
        return get_int3c1e_density_contracted(mol, grids, dm, intopt)
    elif charges is not None:
        return get_int3c1e_charge_contracted(mol, grids, charges, intopt)
>>>>>>> 28323a5d
    else:
        raise ValueError(f"Logic error in {__file__} {__name__}")<|MERGE_RESOLUTION|>--- conflicted
+++ resolved
@@ -157,8 +157,6 @@
         else:
             self.ao_loc = self.sph_ao_loc
 
-<<<<<<< HEAD
-=======
     def sort_orbitals(self, mat, axis=[]):
         ''' Transform given axis of a matrix into sorted AO,
         and transform given auxiliary axis of a matrix into sorted auxiliary AO
@@ -176,7 +174,6 @@
             fancy_index.append(indices.reshape(idx_shape))
         return mat[tuple(fancy_index)]
 
->>>>>>> 28323a5d
     @property
     def bpcache(self):
         device_id = cp.cuda.Device().id
@@ -189,11 +186,7 @@
 # end of class VHFOpt
 
 
-<<<<<<< HEAD
 def get_int3c1e(mol, grids, charge_exponents, intopt):
-=======
-def get_int3c1e(mol, grids, intopt):
->>>>>>> 28323a5d
     omega = mol.omega
     assert omega >= 0.0, "Short-range one electron integrals with GPU acceleration is not implemented."
 
@@ -285,11 +278,7 @@
 
     return int3c
 
-<<<<<<< HEAD
 def get_int3c1e_charge_contracted(mol, grids, charge_exponents, charges, intopt):
-=======
-def get_int3c1e_charge_contracted(mol, grids, charges, intopt):
->>>>>>> 28323a5d
     omega = mol.omega
     assert omega >= 0.0, "Short-range one electron integrals with GPU acceleration is not implemented."
 
@@ -371,23 +360,16 @@
 
     return int1e
 
-<<<<<<< HEAD
 def get_int3c1e_density_contracted(mol, grids, charge_exponents, dm, intopt):
-=======
-def get_int3c1e_density_contracted(mol, grids, dm, intopt):
->>>>>>> 28323a5d
     omega = mol.omega
     assert omega >= 0.0, "Short-range one electron integrals with GPU acceleration is not implemented."
 
     dm = cp.asarray(dm)
     if dm.ndim == 3:
-<<<<<<< HEAD
-=======
         if dm.shape[0] > 2:
             print("Warning: There are more than two density matrices to contract with one electron integrals, "
                   "it's not from an unrestricted calculation, and we're unsure about your purpose. "
                   "We sum the density matrices up, please check if that's expected.")
->>>>>>> 28323a5d
         dm = cp.einsum("ijk->jk", dm)
 
     assert dm.ndim == 2
@@ -396,11 +378,7 @@
     nao_cart = intopt._sorted_mol.nao
     ngrids = grids.shape[0]
 
-<<<<<<< HEAD
-    dm = dm[np.ix_(intopt._ao_idx, intopt._ao_idx)] # intopt.ao_idx is in spherical basis
-=======
     dm = intopt.sort_orbitals(dm, [0,1])
->>>>>>> 28323a5d
     if not mol.cart:
         cart2sph_transformation_matrix = intopt.cart2sph
         # TODO: This part is inefficient (O(N^3)), should be changed to the O(N^2) algorithm
@@ -451,13 +429,10 @@
             nbins = 1
             bins_locs_ij = np.array([0, len(log_q_ij)], dtype=np.int32)
 
-<<<<<<< HEAD
             charge_exponents_pointer = c_null_ptr()
             if charge_exponents is not None:
                 charge_exponents_pointer = charge_exponents[i_grid_split : i_grid_split + ngrids_of_split].data.ptr
 
-=======
->>>>>>> 28323a5d
             # n_pair_sum_per_thread = 1 # means every thread processes one pair and one grid
             # n_pair_sum_per_thread = nao_cart # or larger number gaurantees one thread processes one grid and all pairs of the same type
             n_pair_sum_per_thread = nao_cart
@@ -482,11 +457,7 @@
 
     return int3c_density_contracted
 
-<<<<<<< HEAD
 def intor(mol, intor, grids, charge_exponents=None, dm=None, charges=None, direct_scf_tol=1e-13, intopt=None):
-=======
-def intor(mol, intor, grids, dm=None, charges=None, direct_scf_tol=1e-13, intopt=None):
->>>>>>> 28323a5d
     assert intor == 'int1e_grids'
     assert grids is not None
     assert dm is None or charges is None, \
@@ -502,18 +473,10 @@
         assert hasattr(intopt, "density_offset"), "Please call build() function for VHFOpt object first."
 
     if dm is None and charges is None:
-<<<<<<< HEAD
         return get_int3c1e(mol, grids, charge_exponents, intopt)
     elif dm is not None:
         return get_int3c1e_density_contracted(mol, grids, charge_exponents, dm, intopt)
     elif charges is not None:
         return get_int3c1e_charge_contracted(mol, grids, charge_exponents, charges, intopt)
-=======
-        return get_int3c1e(mol, grids, intopt)
-    elif dm is not None:
-        return get_int3c1e_density_contracted(mol, grids, dm, intopt)
-    elif charges is not None:
-        return get_int3c1e_charge_contracted(mol, grids, charges, intopt)
->>>>>>> 28323a5d
     else:
         raise ValueError(f"Logic error in {__file__} {__name__}")