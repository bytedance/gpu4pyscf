# Copyright 2021-2024 The PySCF Developers. All Rights Reserved.
#
# Licensed under the Apache License, Version 2.0 (the "License");
# you may not use this file except in compliance with the License.
# You may obtain a copy of the License at
#
#     http://www.apache.org/licenses/LICENSE-2.0
#
# Unless required by applicable law or agreed to in writing, software
# distributed under the License is distributed on an "AS IS" BASIS,
# WITHOUT WARRANTIES OR CONDITIONS OF ANY KIND, either express or implied.
# See the License for the specific language governing permissions and
# limitations under the License.


import functools
import numpy as np
import cupy as cp
import scipy.linalg
from pyscf import gto
from pyscf.gto import (ANG_OF, ATOM_OF, NPRIM_OF, NCTR_OF, PTR_COORD, PTR_COEFF,
                       PTR_EXP)

PTR_BAS_COORD = 7

@functools.lru_cache(20)
def cart2sph_by_l(l, normalized='sp'):
    c2s = gto.mole.cart2sph(l, normalized='sp')
    return cp.asarray(c2s, order='C')

def basis_seg_contraction(mol, allow_replica=1, sparse_coeff=False):
    '''transform generally contracted basis to segment contracted basis
    Kwargs:
        allow_replica:
            when angular momentum lower than (or equal to) this value, transform
            the generally contracted basis to replicated segment-contracted basis.
            By default, high angular momentum functions (d, f shells) are fully
            uncontracted.
    '''
    from gpu4pyscf.lib.cupy_helper import block_diag
    # Ensure backward compatibility. When allow_replica is True, decontraction
    # to primitive functions is disabled. When allow_replica is False, all
    # general contraction are decontracted.
    if allow_replica is True:
        allow_replica = 8
    elif allow_replica is False:
        allow_replica = -1

    bas_templates = {}
    _bas = []
    _env = mol._env.copy()
    contr_coeff = []
    aoslices = mol.aoslice_by_atom()
    for ia, (ib0, ib1) in enumerate(aoslices[:,:2]):
        key = tuple(mol._bas[ib0:ib1,PTR_COEFF])
        if key in bas_templates:
            bas_of_ia, coeff = bas_templates[key]
            bas_of_ia = bas_of_ia.copy()
            bas_of_ia[:,ATOM_OF] = ia
        else:
            # Generate the template for decontracted basis
            coeff = []
            bas_of_ia = []
            for shell in mol._bas[ib0:ib1]:
                l = shell[ANG_OF]
                nf = (l + 1) * (l + 2) // 2
                nctr = shell[NCTR_OF]
                if nctr == 1:
                    bas_of_ia.append(shell)
                    coeff.append(cp.eye(nf))
                    continue
                # Only basis with nctr > 1 needs to be decontracted
                nprim = shell[NPRIM_OF]
                pcoeff = shell[PTR_COEFF]
                if l <= allow_replica:
                    coeff.extend([cp.eye(nf)] * nctr)
                    bs = np.repeat(shell[np.newaxis], nctr, axis=0)
                    bs[:,NCTR_OF] = 1
                    bs[:,PTR_COEFF] = np.arange(pcoeff, pcoeff+nprim*nctr, nprim)
                    bas_of_ia.append(bs)
                else: # To avoid recomputation, decontract to primitive functions
                    pexp = shell[PTR_EXP]
                    exps = _env[pexp:pexp+nprim]
                    norm = gto.gto_norm(l, exps)
                    # remove normalization from contraction coefficients
                    c = _env[pcoeff:pcoeff+nprim*nctr].reshape(nctr,nprim)
                    c = np.einsum('ip,p,ef->iepf', c, 1/norm, np.eye(nf))
                    coeff.append(cp.asarray(c.reshape(nf*nctr, nf*nprim).T))

                    _env[pcoeff:pcoeff+nprim] = norm
                    bs = np.repeat(shell[np.newaxis], nprim, axis=0)
                    bs[:,NPRIM_OF] = 1
                    bs[:,NCTR_OF] = 1
                    bs[:,PTR_EXP] = np.arange(pexp, pexp+nprim)
                    bs[:,PTR_COEFF] = np.arange(pcoeff, pcoeff+nprim)
                    bas_of_ia.append(bs)

            if len(bas_of_ia) > 0:
                bas_of_ia = np.vstack(bas_of_ia)
                bas_templates[key] = (bas_of_ia, coeff)
            else:
                continue

        _bas.append(bas_of_ia)
        if not sparse_coeff:
            contr_coeff.extend(coeff)

    pmol = mol.copy()
    pmol.cart = True
    pmol._bas = np.asarray(np.vstack(_bas), dtype=np.int32)
    pmol._env = _env
<<<<<<< HEAD
    if not sparse_coeff:
        contr_coeff = scipy.linalg.block_diag(*contr_coeff)

        if not mol.cart:
            contr_coeff = contr_coeff.dot(mol.cart2sph_coeff())
        return pmol, contr_coeff
    else:
        return pmol, None
=======
    contr_coeff = block_diag(contr_coeff)

    if not mol.cart:
        c2s = block_diag([cart2sph_by_l(l) for l in pmol._bas[:,ANG_OF]])
        contr_coeff = contr_coeff.dot(c2s)
    return pmol, contr_coeff
>>>>>>> a8b5e410

def sort_atoms(mol):
    """
    Sort atoms in a molecule based on their distance to the first atom.

    Parameters:
    mol (Mole): A molecule object

    Returns:
    list: A list of atom indices sorted in ascending order based on their distance.

    """
    from scipy.spatial import distance_matrix
    charges = mol.atom_charges()
    heavy_atoms = np.argwhere(charges != 1).ravel()
    if heavy_atoms.size == 0:
        return range(mol.natm)

    atom_coords = mol.atom_coords()
    visited = np.zeros(len(heavy_atoms), dtype=bool)
    heavy_coords = atom_coords[heavy_atoms,:]
    current_node = np.argmin(heavy_coords[:,0])
    dist = distance_matrix(atom_coords[heavy_atoms], atom_coords[heavy_atoms])

    # greedy traverse heavy atoms
    path = [current_node]
    while len(path) < len(heavy_atoms):
        visited[current_node] = True
        # Set distances to visited nodes as infinity so they won't be chosen
        distances_to_unvisited = np.where(visited, np.inf, dist[current_node]).ravel()
        next_node = np.argmin(distances_to_unvisited)
        path.append(next_node)
        current_node = next_node

    # Assign Hydrogen atoms to heavy atoms
    full_path = [[heavy_atoms[idx]] for idx in path]
    hydrogen_atoms = np.argwhere(charges == 1).ravel()
    if hydrogen_atoms.size > 0:
        dist = distance_matrix(atom_coords[hydrogen_atoms], atom_coords[heavy_atoms])
        for i, d in enumerate(dist):
            heavy_idx = np.argmin(d)
            full_path[heavy_idx].append(hydrogen_atoms[i])

    return [x for heavy_list in full_path for x in heavy_list]

<<<<<<< HEAD
def group_basis(mol, tile=1, group_size=None, sparse_coeff=False):
    '''Group basis functions according to their [l, nprim] patterns'''
    original_mol = mol

    mol, coeff = basis_seg_contraction(mol, sparse_coeff = sparse_coeff)
=======
def group_basis(mol, tile=1, group_size=None, return_bas_mapping=False):
    '''Group basis functions according to their [l, nprim] patterns.

    bas_mapping is the index that transforms _bas from sorted_mol to mol:
    mol._bas = sorted_mol._bas[bas_mapping]
    '''
    from gpu4pyscf.lib import logger
    mol, coeff = basis_seg_contraction(mol)
>>>>>>> a8b5e410
    # Sort basis according to angular momentum and contraction patterns so
    # as to group the basis functions to blocks in GPU kernel.
    l_ctrs = mol._bas[:,[ANG_OF, NPRIM_OF]]
    # Ensure the more contracted Gaussians being accessed first
    l_ctrs_descend = l_ctrs.copy()
    l_ctrs_descend[:,1] = -l_ctrs[:,1]
    uniq_l_ctr, where, inv_idx, l_ctr_counts = np.unique(
        l_ctrs_descend, return_index=True, return_inverse=True, return_counts=True, axis=0)
    uniq_l_ctr[:,1] = -uniq_l_ctr[:,1]

<<<<<<< HEAD
    if not sparse_coeff:
        nao_orig = coeff.shape[1]
        ao_loc = mol.ao_loc
        coeff = np.split(coeff, ao_loc[1:-1], axis=0)
    else:
        ao_loc = mol.ao_loc_nr(cart=original_mol.cart)
        ao_idx = np.array_split(np.arange(original_mol.nao), ao_loc[1:-1])
        sorted_idx = np.argsort(inv_idx.ravel(), kind='stable').astype(np.int32)
        ao_idx = np.hstack([ao_idx[i] for i in sorted_idx])
=======
    nao_orig = coeff.shape[1]
    ao_loc = mol.ao_loc
    coeff = cp.split(coeff, ao_loc[1:-1], axis=0)
>>>>>>> a8b5e410

    pad_bas = []
    if tile > 1:
        assert not return_bas_mapping, 'bas_mapping requires tile=1'
        l_ctr_counts_orig = l_ctr_counts.copy()
        pad_inv_idx = []
        env_ptr = mol._env.size
        # for each pattern, padding basis to the end of mol._bas, ensure alignment to tile
        for n, (l_ctr, m, counts) in enumerate(zip(uniq_l_ctr, where, l_ctr_counts)):
            if counts % tile == 0: continue
            n_alined = (counts+tile-1) & (0x100000-tile)
            padding = n_alined - counts
            l_ctr_counts[n] = n_alined

            bas = mol._bas[m].copy()
            bas[PTR_COEFF] = env_ptr
            pad_bas.extend([bas] * padding)
            pad_inv_idx.extend([n] * padding)

            l = l_ctr[0]
            nf = (l + 1) * (l + 2) // 2
<<<<<<< HEAD
            if not sparse_coeff:
                coeff.extend([np.zeros((nf, nao_orig))] * padding)
=======
            coeff.extend([cp.zeros((nf, nao_orig))] * padding)
>>>>>>> a8b5e410

        inv_idx = np.hstack([inv_idx.ravel(), pad_inv_idx])

    sorted_idx = np.argsort(inv_idx.ravel(), kind='stable').astype(np.int32)
<<<<<<< HEAD

    if_pad_bas = np.array([False] * mol.nbas + [True] * len(pad_bas))[sorted_idx]
=======
    coeff = cp.vstack([coeff[i] for i in sorted_idx])
    assert coeff.shape[0] < 32768
>>>>>>> a8b5e410

    max_nprims = uniq_l_ctr[:,1].max()
    mol._env = np.append(mol._env, np.zeros(max_nprims))
    if pad_bas:
        mol._bas = np.vstack([mol._bas, pad_bas])[sorted_idx]
    else:
        mol._bas = mol._bas[sorted_idx]
    assert mol._bas.dtype == np.int32

    ## Limit the number of AOs in each group
    if group_size is not None:
        uniq_l_ctr, l_ctr_counts = _split_l_ctr_groups(
            uniq_l_ctr, l_ctr_counts, group_size, tile)

    if mol.verbose >= logger.DEBUG1:
        logger.debug1(mol, 'Number of shells for each [l, nprim] group')
        if tile > 1:
            for l_ctr, n, n8 in zip(uniq_l_ctr, l_ctr_counts_orig, l_ctr_counts):
                logger.debug1(mol, '    %s : %s -> %s', l_ctr, n, n8)
        else:
            for l_ctr, n in zip(uniq_l_ctr, l_ctr_counts):
                logger.debug1(mol, '    %s : %s', l_ctr, n)

    # PTR_BAS_COORD is required by various CUDA kernels
    mol._bas[:,PTR_BAS_COORD] = mol._atm[mol._bas[:,ATOM_OF],PTR_COORD]
<<<<<<< HEAD

    if not sparse_coeff:
        coeff = np.vstack([coeff[i] for i in sorted_idx])
        assert coeff.shape[0] < 32768
        return mol, coeff, uniq_l_ctr, l_ctr_counts
    else:
        n_cartesian = sum([(l+1)*(l+2)//2 for l in mol._bas[:,ANG_OF]])
        assert n_cartesian < 32768
        l_ctr_offsets = np.cumsum(l_ctr_counts)[:-1]
        if_pad_bas_per_l_ctr = np.split(if_pad_bas, l_ctr_offsets)
        l_ctr_pad_counts = np.array([np.sum(if_pad) for if_pad in if_pad_bas_per_l_ctr])
        return mol, ao_idx, l_ctr_pad_counts, uniq_l_ctr, l_ctr_counts
=======
    if return_bas_mapping:
        return mol, coeff, uniq_l_ctr, l_ctr_counts, sorted_idx.argsort()
    else:
        return mol, coeff, uniq_l_ctr, l_ctr_counts
>>>>>>> a8b5e410

def _split_l_ctr_groups(uniq_l_ctr, l_ctr_counts, group_size, align=1):
    '''Splits l_ctr patterns into small groups with group_size the maximum
    number of AOs in each group
    '''
    l = uniq_l_ctr[:,0]
    nf = l * (l + 1) // 2
    _l_ctrs = []
    _l_ctr_counts = []
    for l_ctr, counts in zip(uniq_l_ctr, l_ctr_counts):
        l = l_ctr[0]
        nf = (l + 1) * (l + 2) // 2
        max_shells = max(group_size//nf-align+1, align, 2)
        max_shells = (max_shells + align - 1) & (0x100000-align)
        if counts <= max_shells:
            _l_ctrs.append(l_ctr)
            _l_ctr_counts.append(counts)
            continue

        nsubs, remaining = counts.__divmod__(max_shells)
        _l_ctrs.extend([l_ctr] * nsubs)
        _l_ctr_counts.extend([max_shells] * nsubs)
        if remaining > 0:
            _l_ctrs.append(l_ctr)
            _l_ctr_counts.append(remaining)
    uniq_l_ctr = np.vstack(_l_ctrs)
    l_ctr_counts = np.hstack(_l_ctr_counts)
    return uniq_l_ctr, l_ctr_counts

# This function is only available in pyscf-2.8 or later
def extract_pgto_params(mol, op='diffused'):
    '''A helper function to extract exponents and contraction coefficients for
    estimate_xxx function
    '''
    es = []
    cs = []
    if op == 'diffused':
        precision = 1e-8
        for i in range(mol.nbas):
            e = mol.bas_exp(i)
            c = abs(mol._libcint_ctr_coeff(i)).max(axis=1)
            l = mol.bas_angular(i)
            # A quick estimation for the radius that each primitive GTO vanishes
            r2 = np.log(c**2 / precision * 10**l) / e
            idx = r2.argmax()
            es.append(e[idx])
            cs.append(c[idx].max())
    elif op == 'compact':
        precision = 1e-8
        for i in range(mol.nbas):
            e = mol.bas_exp(i)
            c = abs(mol._libcint_ctr_coeff(i)).max(axis=1)
            l = mol.bas_angular(i)
            # A quick estimation for the resolution of planewaves that each
            # primitive GTO requires
            ke = np.log(c**2 / precision * 50**l) * e
            idx = ke.argmax()
            es.append(e[idx])
            cs.append(c[idx].max())
    else:
        raise RuntimeError(f'Unsupported operation {op}')
    return np.array(es), np.array(cs)<|MERGE_RESOLUTION|>--- conflicted
+++ resolved
@@ -109,23 +109,16 @@
     pmol.cart = True
     pmol._bas = np.asarray(np.vstack(_bas), dtype=np.int32)
     pmol._env = _env
-<<<<<<< HEAD
+
     if not sparse_coeff:
-        contr_coeff = scipy.linalg.block_diag(*contr_coeff)
+        contr_coeff = block_diag(contr_coeff)
 
         if not mol.cart:
-            contr_coeff = contr_coeff.dot(mol.cart2sph_coeff())
+            c2s = block_diag([cart2sph_by_l(l) for l in pmol._bas[:,ANG_OF]])
+            contr_coeff = contr_coeff.dot(c2s)
         return pmol, contr_coeff
     else:
         return pmol, None
-=======
-    contr_coeff = block_diag(contr_coeff)
-
-    if not mol.cart:
-        c2s = block_diag([cart2sph_by_l(l) for l in pmol._bas[:,ANG_OF]])
-        contr_coeff = contr_coeff.dot(c2s)
-    return pmol, contr_coeff
->>>>>>> a8b5e410
 
 def sort_atoms(mol):
     """
@@ -171,22 +164,17 @@
 
     return [x for heavy_list in full_path for x in heavy_list]
 
-<<<<<<< HEAD
-def group_basis(mol, tile=1, group_size=None, sparse_coeff=False):
-    '''Group basis functions according to their [l, nprim] patterns'''
-    original_mol = mol
-
-    mol, coeff = basis_seg_contraction(mol, sparse_coeff = sparse_coeff)
-=======
-def group_basis(mol, tile=1, group_size=None, return_bas_mapping=False):
+def group_basis(mol, tile=1, group_size=None, return_bas_mapping=False, sparse_coeff=False):
     '''Group basis functions according to their [l, nprim] patterns.
 
     bas_mapping is the index that transforms _bas from sorted_mol to mol:
     mol._bas = sorted_mol._bas[bas_mapping]
     '''
     from gpu4pyscf.lib import logger
-    mol, coeff = basis_seg_contraction(mol)
->>>>>>> a8b5e410
+    original_mol = mol
+
+    mol, coeff = basis_seg_contraction(mol, sparse_coeff = sparse_coeff)
+
     # Sort basis according to angular momentum and contraction patterns so
     # as to group the basis functions to blocks in GPU kernel.
     l_ctrs = mol._bas[:,[ANG_OF, NPRIM_OF]]
@@ -197,21 +185,15 @@
         l_ctrs_descend, return_index=True, return_inverse=True, return_counts=True, axis=0)
     uniq_l_ctr[:,1] = -uniq_l_ctr[:,1]
 
-<<<<<<< HEAD
     if not sparse_coeff:
         nao_orig = coeff.shape[1]
         ao_loc = mol.ao_loc
-        coeff = np.split(coeff, ao_loc[1:-1], axis=0)
+        coeff = cp.split(coeff, ao_loc[1:-1], axis=0)
     else:
         ao_loc = mol.ao_loc_nr(cart=original_mol.cart)
         ao_idx = np.array_split(np.arange(original_mol.nao), ao_loc[1:-1])
         sorted_idx = np.argsort(inv_idx.ravel(), kind='stable').astype(np.int32)
         ao_idx = np.hstack([ao_idx[i] for i in sorted_idx])
-=======
-    nao_orig = coeff.shape[1]
-    ao_loc = mol.ao_loc
-    coeff = cp.split(coeff, ao_loc[1:-1], axis=0)
->>>>>>> a8b5e410
 
     pad_bas = []
     if tile > 1:
@@ -233,23 +215,14 @@
 
             l = l_ctr[0]
             nf = (l + 1) * (l + 2) // 2
-<<<<<<< HEAD
             if not sparse_coeff:
-                coeff.extend([np.zeros((nf, nao_orig))] * padding)
-=======
-            coeff.extend([cp.zeros((nf, nao_orig))] * padding)
->>>>>>> a8b5e410
+                coeff.extend([cp.zeros((nf, nao_orig))] * padding)
 
         inv_idx = np.hstack([inv_idx.ravel(), pad_inv_idx])
 
     sorted_idx = np.argsort(inv_idx.ravel(), kind='stable').astype(np.int32)
-<<<<<<< HEAD
 
     if_pad_bas = np.array([False] * mol.nbas + [True] * len(pad_bas))[sorted_idx]
-=======
-    coeff = cp.vstack([coeff[i] for i in sorted_idx])
-    assert coeff.shape[0] < 32768
->>>>>>> a8b5e410
 
     max_nprims = uniq_l_ctr[:,1].max()
     mol._env = np.append(mol._env, np.zeros(max_nprims))
@@ -275,25 +248,24 @@
 
     # PTR_BAS_COORD is required by various CUDA kernels
     mol._bas[:,PTR_BAS_COORD] = mol._atm[mol._bas[:,ATOM_OF],PTR_COORD]
-<<<<<<< HEAD
 
     if not sparse_coeff:
-        coeff = np.vstack([coeff[i] for i in sorted_idx])
+        coeff = cp.vstack([coeff[i] for i in sorted_idx])
         assert coeff.shape[0] < 32768
-        return mol, coeff, uniq_l_ctr, l_ctr_counts
+        if return_bas_mapping:
+            return mol, coeff, uniq_l_ctr, l_ctr_counts, sorted_idx.argsort()
+        else:
+            return mol, coeff, uniq_l_ctr, l_ctr_counts
     else:
         n_cartesian = sum([(l+1)*(l+2)//2 for l in mol._bas[:,ANG_OF]])
         assert n_cartesian < 32768
         l_ctr_offsets = np.cumsum(l_ctr_counts)[:-1]
         if_pad_bas_per_l_ctr = np.split(if_pad_bas, l_ctr_offsets)
         l_ctr_pad_counts = np.array([np.sum(if_pad) for if_pad in if_pad_bas_per_l_ctr])
-        return mol, ao_idx, l_ctr_pad_counts, uniq_l_ctr, l_ctr_counts
-=======
-    if return_bas_mapping:
-        return mol, coeff, uniq_l_ctr, l_ctr_counts, sorted_idx.argsort()
-    else:
-        return mol, coeff, uniq_l_ctr, l_ctr_counts
->>>>>>> a8b5e410
+        if return_bas_mapping:
+            return mol, ao_idx, l_ctr_pad_counts, uniq_l_ctr, l_ctr_counts, sorted_idx.argsort()
+        else:
+            return mol, ao_idx, l_ctr_pad_counts, uniq_l_ctr, l_ctr_counts
 
 def _split_l_ctr_groups(uniq_l_ctr, l_ctr_counts, group_size, align=1):
     '''Splits l_ctr patterns into small groups with group_size the maximum
