--- conflicted
+++ resolved
@@ -271,14 +271,12 @@
             else:
                 raise ValueError(f"Incorrect type of {key} = {reference_value}")
 
-<<<<<<< HEAD
+
         reference_dft_energies = np.array(reference_dft_result["energy"])
         test_dft_energies      = np.array(test_dft_result["energy"])
         assert np.max(np.abs(test_dft_energies - reference_dft_energies)) < 1e-8
 
-=======
     @pytest.mark.slow
->>>>>>> b02f9286
     def test_almo_eda_2_wb97xv_svp(self):
         ### Q-Chem input difference
         # $rem
@@ -316,15 +314,12 @@
             else:
                 raise ValueError(f"Incorrect type of {key} = {reference_value}")
 
-<<<<<<< HEAD
         reference_dft_energies = np.array(reference_dft_result["energy"])
         test_dft_energies      = np.array(test_dft_result["energy"])
         print(test_dft_energies)
         assert np.max(np.abs(test_dft_energies - reference_dft_energies)) < 1e-4
 
-=======
     @pytest.mark.slow
->>>>>>> b02f9286
     def test_almo_eda_2_wb97xv_svp_df(self):
         ### All density fitting tests are consistent tests, see comment above
         reference_eda_result = {
@@ -358,14 +353,11 @@
             else:
                 raise ValueError(f"Incorrect type of {key} = {reference_value}")
 
-<<<<<<< HEAD
         reference_dft_energies = np.array(reference_dft_result["energy"])
         test_dft_energies      = np.array(test_dft_result["energy"])
         assert np.max(np.abs(test_dft_energies - reference_dft_energies)) < 1e-8
 
-=======
     @pytest.mark.slow
->>>>>>> b02f9286
     def test_almo_eda_2_hf_tzvpp(self):
         ### Q-Chem input difference
         # $molecule
@@ -502,14 +494,11 @@
             else:
                 raise ValueError(f"Incorrect type of {key} = {reference_value}")
 
-<<<<<<< HEAD
         reference_dft_energies = np.array(reference_dft_result["energy"])
         test_dft_energies      = np.array(test_dft_result["energy"])
         assert np.max(np.abs(test_dft_energies - reference_dft_energies)) < 1e-4
 
-=======
     @pytest.mark.slow
->>>>>>> b02f9286
     def test_almo_eda_2_wb97xv_tzvpp_df(self):
         ### All density fitting tests are consistent tests, see comment above
         reference_eda_result = {
