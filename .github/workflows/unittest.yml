--- conflicted
+++ resolved
@@ -22,11 +22,7 @@
     - name: Install dependencies
       run: |
         python3 -m pip install --upgrade pip
-<<<<<<< HEAD
-        pip3 install flake8 pytest coverage pyscf cupy-cuda11x geometric cutensor-cu11
-=======
-        pip3 install flake8 pytest coverage gpu4pyscf-libxc-cuda11x
->>>>>>> 0de3fd28
+        pip3 install flake8 pytest coverage pyscf cupy-cuda11x geometric cutensor-cu11 gpu4pyscf-libxc-cuda11x
     - name: Build GPU4PySCF
       run: |
         export CUDA_HOME=/usr/local/cuda
